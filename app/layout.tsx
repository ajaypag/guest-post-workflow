import '../polyfills/randomUUID';   // load UUID polyfill before anything else
import type { Metadata } from "next";
import "./globals.css";
<<<<<<< HEAD
import { NotificationProvider } from "@/lib/contexts/NotificationContext";
=======
>>>>>>> 3b825f13

export const metadata: Metadata = {
  metadataBase: new URL('https://linkio.com'),
  title: {
    default: "Linkio - Advanced Link Building & SEO Platform",
    template: "%s | Linkio"
  },
  description: "Master link building with Linkio's advanced SEO tools, anchor text optimization, and comprehensive guides from industry experts.",
  keywords: ["link building", "SEO", "backlinks", "anchor text optimization", "digital marketing", "SERP tracking"],
  authors: [{ name: "Linkio Team" }],
  creator: "Linkio",
  publisher: "Linkio",
  robots: {
    index: true,
    follow: true,
    googleBot: {
      index: true,
      follow: true,
      "max-video-preview": -1,
      "max-image-preview": "large",
      "max-snippet": -1,
    },
  },
  openGraph: {
    type: "website",
    locale: "en_US",
    url: "https://linkio.com",
    title: "Linkio - Advanced Link Building & SEO Platform",
    description: "Master link building with advanced SEO tools, anchor text optimization, and expert guides. Trusted by SEO professionals worldwide.",
    siteName: "Linkio",
    images: [
      {
        url: "/og-image.jpg",
        width: 1200,
        height: 630,
        alt: "Linkio - Advanced Link Building & SEO Tools",
      },
    ],
  },
  twitter: {
    card: "summary_large_image",
    title: "Linkio - Advanced Link Building & SEO Platform",
    description: "Master link building with advanced SEO tools, anchor text optimization, and expert guides. Trusted by SEO professionals worldwide.",
    images: ["/og-image.jpg"],
  },
  alternates: {
    canonical: "https://linkio.com",
    types: {
      "application/rss+xml": [{ url: "/rss.xml", title: "Linkio Blog RSS Feed" }],
    },
  },
  verification: {
    google: "google-site-verification-code-here", // Add actual verification code
  },
  category: "technology",
};

export default function RootLayout({
  children,
}: Readonly<{
  children: React.ReactNode;
}>) {
  return (
    <html lang="en">
      <body className="min-h-screen bg-gray-50">
<<<<<<< HEAD
        <NotificationProvider>
          {children}
        </NotificationProvider>
=======
        {children}
>>>>>>> 3b825f13
      </body>
    </html>
  );
}<|MERGE_RESOLUTION|>--- conflicted
+++ resolved
@@ -1,10 +1,7 @@
 import '../polyfills/randomUUID';   // load UUID polyfill before anything else
 import type { Metadata } from "next";
 import "./globals.css";
-<<<<<<< HEAD
 import { NotificationProvider } from "@/lib/contexts/NotificationContext";
-=======
->>>>>>> 3b825f13
 
 export const metadata: Metadata = {
   metadataBase: new URL('https://linkio.com'),
@@ -70,13 +67,10 @@
   return (
     <html lang="en">
       <body className="min-h-screen bg-gray-50">
-<<<<<<< HEAD
         <NotificationProvider>
           {children}
         </NotificationProvider>
-=======
         {children}
->>>>>>> 3b825f13
       </body>
     </html>
   );
