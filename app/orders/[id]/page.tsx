'use client';

import { useState, useEffect } from 'react';
import { useParams, useRouter } from 'next/navigation';
import Link from 'next/link';
import AuthWrapper from '@/components/AuthWrapper';
import Header from '@/components/Header';
import OrderSiteReviewTableV2 from '@/components/orders/OrderSiteReviewTableV2';
import BenchmarkDisplay from '@/components/orders/BenchmarkDisplay';
import OrderDetailsTable from '@/components/orders/OrderDetailsTable';
import OrderProgressSteps, { getStateDisplay } from '@/components/orders/OrderProgressSteps';
import TransferOrderModal from '@/components/orders/TransferOrderModal';
import ShareOrderButton from '@/components/orders/ShareOrderButton';
import { AuthService } from '@/lib/auth';
import { formatCurrency } from '@/lib/utils/formatting';
import { isLineItemsSystemEnabled } from '@/lib/config/featureFlags';
import { 
  ArrowLeft, Loader2, CheckCircle, Clock, Search, Users, FileText, 
  RefreshCw, ExternalLink, Globe, LinkIcon, Eye, Edit, Package,
  Target, ChevronRight, AlertCircle, Activity, Building, User, DollarSign,
  Download, Share2, XCircle, CreditCard, Trash2, ArrowRightLeft
} from 'lucide-react';

// Service fee constant - $79 per link for SEO content package
const SERVICE_FEE_CENTS = 7900;

// User-friendly status messaging
const getStatusMessage = (status: string, state?: string) => {
  if (status === 'confirmed') {
<<<<<<< HEAD
    if (state === 'analyzing' || state === 'finding_sites') {
=======
    if (state === 'analyzing') {
>>>>>>> e1537164
      return {
        title: "🔍 Finding Perfect Sites for You",
        description: "Our team is analyzing your requirements to identify high-quality sites that match your criteria.",
        timeline: "Typically takes 24-48 hours",
        nextStep: "You'll receive an email when sites are ready for review",
        userAction: "none",
        actionText: "No action needed - we're working on it!"
      };
<<<<<<< HEAD
    } else if (state === 'sites_ready' || state === 'site_review' || state === 'client_reviewing') {
=======
    } else if (state === 'sites_ready' || state === 'client_reviewing') {
>>>>>>> e1537164
      return {
        title: "📋 Sites Ready for Your Review",
        description: "We've found sites that match your criteria. Review and approve the ones you'd like to use.",
        timeline: "Please review within 5 business days",
        nextStep: "Approve sites to receive your final invoice",
        userAction: "required",
        actionText: "Your review is needed"
      };
    } else if (state === 'payment_pending') {
      return {
        title: "💳 Invoice Ready for Payment",
        description: "Your sites have been approved and your invoice is ready. Pay to start content creation.",
        timeline: "Content creation begins after payment",
        nextStep: "Our team will create and publish your content",
        userAction: "required",
        actionText: "Payment required"
      };
    }
  } else if (status === 'paid' || status === 'in_progress') {
    return {
      title: "✍️ Creating Your Content",
      description: "Payment received! Our team is now creating high-quality guest posts and getting them published.",
      timeline: "Content creation and publishing takes 2-4 weeks",
      nextStep: "You'll receive links as they are published",
      userAction: "none",
      actionText: "Content creation in progress"
    };
  } else if (status === 'completed') {
    return {
      title: "🎉 Order Complete!",
      description: "All your guest posts have been successfully created and published.",
      timeline: "Complete",
      nextStep: "Review your published links below",
      userAction: "none",
      actionText: "All done!"
    };
  } else if (status === 'draft') {
    return {
      title: "📝 Draft Order",
      description: "Your order is still being configured and hasn't been submitted yet.",
      timeline: "No timeline - still in draft",
      nextStep: "Complete your order configuration and submit",
      userAction: "required",
      actionText: "Finish configuring your order"
    };
  }
  
  // Fallback
  return {
    title: `Order ${status}`,
    description: "Order is being processed",
    timeline: "Timeline varies by status",
    nextStep: "Check back later for updates",
    userAction: "none",
    actionText: "Processing"
  };
};

interface LineItem {
  id: string;
  orderId: string;
  clientId: string;
  clientName: string;
  targetPageId?: string;
  targetPageUrl?: string;
  anchorText?: string;
  status: string;
  price: number;
  wholesalePrice?: number;
  isEstimate?: boolean;
  guestPostSite?: string;
  draftUrl?: string;
  publishedUrl?: string;
  bulkAnalysisId?: string;
  workflowId?: string;
}

interface OrderGroup {
  id: string;
  clientId: string;
  client: {
    id: string;
    name: string;
    website: string;
  };
  linkCount: number;
  bulkAnalysisProjectId?: string;
  targetPages?: Array<{
    id?: string;
    url: string;
    pageId?: string;
  }>;
  anchorTexts?: string[];
  // Legacy package pricing (deprecated)
  packageType?: string;
  packagePrice?: number;
  // New cost-plus pricing model
  totalPrice?: number;
  estimatedPrice?: number;
  wholesalePrice?: number;
}

interface SiteSubmission {
  id: string;
  orderGroupId: string;
  domainId: string;
  domain: string;
  domainRating?: number;
  traffic?: number;
  price: number;
  status: 'pending' | 'submitted' | 'approved' | 'rejected';
  submissionStatus?: string;
  clientApprovedAt?: string;
  clientRejectedAt?: string;
  clientReviewNotes?: string;
  specialInstructions?: string;
}

interface Account {
  id: string;
  email: string;
  contactName?: string;
  companyName?: string;
}

interface OrderDetail {
  id: string;
  accountId: string;
  account?: Account;
  status: string;
  state?: string;
  subtotal: number;
  totalPrice: number;
  totalWholesale?: number;
  profitMargin?: number;
  discountAmount?: number;
  discountPercent?: string;
  includesClientReview?: boolean;
  clientReviewFee?: number;
  rushDelivery?: boolean;
  rushFee?: number;
  internalNotes?: string;
  accountNotes?: string;
  shareToken?: string;
  shareExpiresAt?: string;
  createdAt: string;
  updatedAt: string;
  approvedAt?: string;
  invoicedAt?: string;
  paidAt?: string;
  completedAt?: string;
  orderGroups?: OrderGroup[];
}

export default function OrderDetailPage() {
  const params = useParams();
  const router = useRouter();
  const [order, setOrder] = useState<OrderDetail | null>(null);
  const [loading, setLoading] = useState(true);
  const [user, setUser] = useState<any>(null);
  const [refreshing, setRefreshing] = useState(false);
  const [lineItems, setLineItems] = useState<LineItem[]>([]);
  const [siteSubmissions, setSiteSubmissions] = useState<Record<string, SiteSubmission[]>>({});
  const [loadingSubmissions, setLoadingSubmissions] = useState(false);
  const [expandedSubmission, setExpandedSubmission] = useState<string | null>(null);
  const [showTransferModal, setShowTransferModal] = useState(false);
  const [benchmarkData, setBenchmarkData] = useState<any>(null);
  const [comparisonData, setComparisonData] = useState<any>(null);
  const [showBenchmarkHistory, setShowBenchmarkHistory] = useState(false);

  useEffect(() => {
    loadUser();
    loadOrder();
  }, [params.id]);

  useEffect(() => {
    // Internal users can see metrics during planning phase
    // External users only see metrics after sites are ready for review
    const shouldLoadSubmissions = user?.userType === 'internal' 
      ? order?.orderGroups // Load if order groups exist for internal users
      : ((order?.state === 'sites_ready' || order?.state === 'site_review' || 
          order?.state === 'client_reviewing' || order?.state === 'payment_pending' || 
          order?.state === 'payment_received' || order?.state === 'workflows_generated' || 
          order?.state === 'in_progress') && order.orderGroups);
    
    if (shouldLoadSubmissions) {
      loadSiteSubmissions();
    }
<<<<<<< HEAD
=======
    
>>>>>>> e1537164
    // Load benchmark for orders that have been submitted (includes pending_confirmation)
    if (order?.status === 'pending_confirmation' || order?.status === 'confirmed' || order?.status === 'paid' || order?.status === 'in_progress' || order?.status === 'completed') {
      loadBenchmarkData();
    }
<<<<<<< HEAD
  }, [order?.state, order?.orderGroups, order?.status]);
=======
  }, [order?.state, order?.orderGroups, order?.status, user?.userType]);
>>>>>>> e1537164

  const loadUser = async () => {
    const currentUser = await AuthService.getCurrentUser();
    setUser(currentUser);
  };

  const loadOrder = async () => {
    try {
      const response = await fetch(`/api/orders/${params.id}`, {
        credentials: 'include'
      });
      
      if (!response.ok) {
        if (response.status === 404) {
          router.push('/orders');
          return;
        }
        throw new Error('Failed to load order');
      }

      const data = await response.json();
      setOrder(data);
      
      // Load line items from the line items system if available
      if (isLineItemsSystemEnabled() && data.lineItems && data.lineItems.length > 0) {
        console.log('[LOAD_ORDER] Loading from line items system');
        
        const items: LineItem[] = data.lineItems.map((dbItem: any) => ({
          id: dbItem.id, // Use actual database ID
          clientId: dbItem.clientId,
          clientName: dbItem.client?.name || 'Unknown Client',
          targetPageId: dbItem.targetPageId,
          targetPageUrl: dbItem.targetPageUrl,
          anchorText: dbItem.anchorText,
          price: dbItem.approvedPrice || dbItem.estimatedPrice || 0,
          wholesalePrice: dbItem.metadata?.wholesalePrice || (dbItem.estimatedPrice - SERVICE_FEE_CENTS),
          isEstimate: data.status === 'draft' || data.status === 'pending_confirmation',
          guestPostSite: dbItem.assignedDomain || '',
          draftUrl: '',
          publishedUrl: dbItem.publishedUrl || '',
          bulkAnalysisId: dbItem.metadata?.bulkAnalysisId,
          workflowId: dbItem.metadata?.workflowId
        }));
        
        setLineItems(items);
      }
      // Fallback to transform orderGroups into lineItems for the table (legacy system)
      else if (data.orderGroups && data.orderGroups.length > 0) {
        console.log('[LOAD_ORDER] Loading from orderGroups system (fallback)');
        const items: LineItem[] = [];
        data.orderGroups.forEach((group: OrderGroup) => {
          // Create a line item for each link in the group
          for (let i = 0; i < group.linkCount; i++) {
            items.push({
              id: `${group.id}-${i}`,
              orderId: params.id as string,
              clientId: group.clientId,
              clientName: group.client?.name || 'Unknown Client',
              targetPageUrl: group.targetPages?.[i]?.url || '',
              targetPageId: group.targetPages?.[i]?.pageId,
              anchorText: group.anchorTexts?.[i] || '',
              status: 'draft',
              price: group.totalPrice || group.estimatedPrice || 0,
              wholesalePrice: group.wholesalePrice || (group.totalPrice ? group.totalPrice - SERVICE_FEE_CENTS * group.linkCount : 0),
              isEstimate: data.status === 'draft' || data.status === 'pending_confirmation',
              guestPostSite: '',
              draftUrl: '',
              publishedUrl: '',
              bulkAnalysisId: group.bulkAnalysisProjectId
            });
          }
        });
        setLineItems(items);
      }
    } catch (error) {
      console.error('Error loading order:', error);
    } finally {
      setLoading(false);
    }
  };
  
  const handleEditSubmission = async (submissionId: string, groupId: string, updates: any) => {
    try {
      const response = await fetch(`/api/orders/${params.id}/groups/${groupId}/submissions/${submissionId}/edit`, {
        method: 'PATCH',
        headers: { 'Content-Type': 'application/json' },
        credentials: 'include',
        body: JSON.stringify(updates)
      });
      
      if (!response.ok) {
        const errorData = await response.json().catch(() => ({ error: 'Unknown error' }));
        throw new Error(errorData.error || 'Failed to edit submission');
      }
      
      await loadSiteSubmissions();
      alert('Submission updated successfully');
      
    } catch (error: any) {
      console.error('Error editing submission:', error);
      alert(error.message || 'Failed to edit submission');
    }
  };

  const handleRemoveSubmission = async (submissionId: string, groupId: string) => {
    try {
      const response = await fetch(`/api/orders/${params.id}/groups/${groupId}/submissions/${submissionId}/edit`, {
        method: 'DELETE',
        credentials: 'include'
      });
      
      if (!response.ok) {
        const errorData = await response.json().catch(() => ({ error: 'Unknown error' }));
        throw new Error(errorData.error || 'Failed to remove submission');
      }
      
      await loadSiteSubmissions();
      alert('Submission removed successfully');
      
    } catch (error: any) {
      console.error('Error removing submission:', error);
      alert(error.message || 'Failed to remove submission');
    }
  };

  const loadSiteSubmissions = async () => {
    if (!order?.orderGroups) return;
    
    setLoadingSubmissions(true);
    try {
      const submissionsByGroup: Record<string, SiteSubmission[]> = {};
      
      for (const group of order.orderGroups) {
        try {
          const response = await fetch(`/api/orders/${order.id}/groups/${group.id}/submissions?includeCompleted=true`);
          if (response.ok) {
            const data = await response.json();
            submissionsByGroup[group.id] = data.submissions || [];
          }
        } catch (error) {
          console.error(`Error loading submissions for group ${group.id}:`, error);
        }
      }
      
      setSiteSubmissions(submissionsByGroup);
    } catch (error) {
      console.error('Error loading site submissions:', error);
    } finally {
      setLoadingSubmissions(false);
    }
  };

  const handleApproveSubmission = async (groupId: string, submissionId: string) => {
    try {
      const response = await fetch(
        `/api/orders/${order!.id}/groups/${groupId}/submissions/${submissionId}/review`,
        {
          method: 'POST',
          headers: { 'Content-Type': 'application/json' },
          body: JSON.stringify({ action: 'approve' })
        }
      );
      
      if (response.ok) {
        // Reload submissions
        await loadSiteSubmissions();
      }
    } catch (error) {
      console.error('Error approving submission:', error);
    }
  };

  const handleRejectSubmission = async (groupId: string, submissionId: string, reason?: string) => {
    try {
      const response = await fetch(
        `/api/orders/${order!.id}/groups/${groupId}/submissions/${submissionId}/review`,
        {
          method: 'POST',
          headers: { 'Content-Type': 'application/json' },
          body: JSON.stringify({ action: 'reject', notes: reason })
        }
      );
      
      if (response.ok) {
        // Reload submissions
        await loadSiteSubmissions();
      }
    } catch (error) {
      console.error('Error rejecting submission:', error);
    }
  };

  const loadBenchmarkData = async () => {
    try {
      const response = await fetch(`/api/orders/${params.id}/benchmark?comparison=true`);
      if (response.ok) {
        const data = await response.json();
        setBenchmarkData(data.benchmark);
        setComparisonData(data.comparison);
      }
    } catch (error) {
      console.error('Failed to load benchmark data:', error);
    }
  };

  const handleEditBenchmark = async (updatedBenchmarkData: any) => {
    try {
      const response = await fetch(`/api/orders/${params.id}/benchmark`, {
        method: 'POST',
        headers: { 'Content-Type': 'application/json' },
        body: JSON.stringify({ 
          action: 'create', 
          reason: 'client_modified',
          benchmarkData: updatedBenchmarkData 
        })
      });
      
      if (response.ok) {
        const data = await response.json();
        setBenchmarkData(data.benchmark);
        await loadBenchmarkData(); // Reload to get comparison
        alert('Your wishlist has been updated successfully');
      }
    } catch (error) {
      console.error('Failed to update benchmark:', error);
      alert('Failed to update wishlist');
    }
  };

  const handleViewBenchmarkHistory = () => {
    setShowBenchmarkHistory(true);
    // TODO: Implement history modal/sidebar
  };

  const handleRefresh = async () => {
    setRefreshing(true);
    await loadOrder();
    if (order?.state === 'sites_ready' || order?.state === 'client_reviewing' || order?.state === 'payment_pending' || order?.state === 'payment_received' || order?.state === 'workflows_generated' || order?.state === 'in_progress') {
      await loadSiteSubmissions();
    }
    if (order?.status === 'confirmed' || order?.status === 'paid' || order?.status === 'in_progress' || order?.status === 'completed') {
      await loadBenchmarkData();
    }
    setTimeout(() => setRefreshing(false), 1000);
  };

  // Allow editing until payment is ACTUALLY received - aligns with backend validation
  const isOrderEditable = order && (() => {
    // Must match backend editableStatuses exactly
    const editableStatuses = [
      'draft',                  // Creating order
      'pending_confirmation',   // Submitted but not confirmed
      'confirmed',             // Internal confirmed, analyzing
      'sites_ready',           // Sites selected for review
      'client_reviewing',      // Client reviewing sites
      'client_approved',       // Client approved sites
      'invoiced'               // Invoice sent but not paid - user can still edit
    ];
    
    return editableStatuses.includes(order.status);
  })();

  if (loading) {
    return (
      <AuthWrapper>
        <Header />
        <div className="container mx-auto px-4 py-8">
          <div className="flex items-center justify-center h-64">
            <Loader2 className="h-8 w-8 animate-spin text-gray-400" />
          </div>
        </div>
      </AuthWrapper>
    );
  }

  if (!order) {
    return (
      <AuthWrapper>
        <Header />
        <div className="container mx-auto px-4 py-8">
          <div className="text-center">
            <p className="text-gray-500">Order not found</p>
            <Link href="/orders" className="mt-4 text-blue-600 hover:underline">
              Back to Orders
            </Link>
          </div>
        </div>
      </AuthWrapper>
    );
  }

  const stateDisplay = getStateDisplay(order?.status || '', order?.state);

  // Group line items by client
  const groupedLineItems = lineItems.reduce((acc, item) => {
    if (!acc[item.clientId]) {
      acc[item.clientId] = {
        clientName: item.clientName,
        items: [],
        totalPrice: 0
      };
    }
    acc[item.clientId].items.push(item);
    acc[item.clientId].totalPrice += item.price;
    return acc;
  }, {} as Record<string, { clientName: string; items: LineItem[]; totalPrice: number }>);

  // Calculate dynamic column count for progressive disclosure
  const getColumnCount = () => {
    let count = 3; // Base columns: Client/Target, Anchor, Price
    if (order.state === 'in_progress' || order.status === 'completed') count++;
    if (order.state === 'in_progress' || order.status === 'completed') count++;
    if (order.status === 'completed') count++;
    if (order.status === 'confirmed' && order.state === 'analyzing') count++;
    return count;
  };

  return (
    <AuthWrapper>
      <Header />
      <div className="container mx-auto px-4 py-8">
        <div className="max-w-7xl mx-auto">
          {/* Header */}
          <div className="mb-6">
            <div className="flex items-center justify-between">
              <div className="flex items-center gap-4">
                <Link
                  href="/orders"
                  className="inline-flex items-center text-gray-600 hover:text-gray-900"
                >
                  <ArrowLeft className="h-4 w-4 mr-2" />
                  Back to Orders
                </Link>
                <h1 className="text-2xl font-bold text-gray-900">Order #{order.id.slice(0, 8)}</h1>
                <span className={`px-3 py-1 rounded-full text-sm font-medium ${stateDisplay.color}`}>
                  {stateDisplay.label}
                </span>
              </div>
              
              <div className="flex items-center gap-3">
                <button
                  onClick={handleRefresh}
                  disabled={refreshing}
                  className="inline-flex items-center px-3 py-2 border border-gray-300 rounded-md text-gray-700 hover:bg-gray-50 disabled:opacity-50"
                >
                  <RefreshCw className={`w-4 h-4 mr-2 ${refreshing ? 'animate-spin' : ''}`} />
                  Refresh
                </button>
                {isOrderEditable && (
                  <Link
                    href={`/orders/${order.id}/edit`}
                    className="inline-flex items-center px-4 py-2 bg-blue-600 text-white rounded-md hover:bg-blue-700"
                  >
                    <Edit className="h-4 w-4 mr-2" />
                    Edit Order
                  </Link>
                )}
                {user?.userType === 'internal' && (
                  <>
                    <ShareOrderButton 
                      orderId={order.id}
                      currentShareToken={order.shareToken}
                    />
                    <button
                      onClick={() => setShowTransferModal(true)}
                      className="inline-flex items-center px-3 py-2 border border-gray-300 text-gray-700 rounded-md hover:bg-gray-50"
                    >
                      <ArrowRightLeft className="h-4 w-4 mr-2" />
                      Transfer
                    </button>
                    <Link
                      href={`/orders/${order.id}/internal`}
                      className="inline-flex items-center px-4 py-2 bg-purple-600 text-white rounded-md hover:bg-purple-700"
                    >
                      <Activity className="h-4 w-4 mr-2" />
                      Manage Order
                    </Link>
                  </>
                )}
                {/* Admin delete button */}
                {(order.status === 'draft' || (user?.userType === 'internal' && user?.role === 'admin')) && (
                  <button
                    onClick={async () => {
                      const isAdmin = user?.userType === 'internal' && user?.role === 'admin';
                      const confirmMessage = isAdmin && order.status !== 'draft'
                        ? `⚠️ ADMIN ACTION: Are you sure you want to delete this ${order.status} order?\n\nOrder ID: ${order.id}\nAccount: ${order.account?.email || 'Unknown'}\nValue: ${formatCurrency(order.totalPrice)}\n\nThis will permanently delete the order and all related data. This action cannot be undone.`
                        : 'Are you sure you want to delete this draft order? This action cannot be undone.';
                      
                      if (confirm(confirmMessage)) {
                        try {
                          const response = await fetch(`/api/orders/${order.id}`, {
                            method: 'DELETE',
                            headers: { 'Content-Type': 'application/json' }
                          });
                          
                          if (response.ok) {
                            const data = await response.json();
                            if (isAdmin && order.status !== 'draft') {
                              console.log('Admin deleted order:', data.deletedOrder);
                            }
                            router.push('/orders');
                          } else {
                            const data = await response.json();
                            alert(data.error || 'Failed to delete order');
                          }
                        } catch (error) {
                          console.error('Error deleting order:', error);
                          alert('Error deleting order');
                        }
                      }
                    }}
                    className={`inline-flex items-center px-3 py-2 border ${
                      order.status !== 'draft' && user?.role === 'admin' 
                        ? 'border-red-300 text-red-700 hover:bg-red-50' 
                        : 'border-red-300 text-red-600 hover:bg-red-50'
                    } rounded-md`}
                  >
                    <Trash2 className="h-4 w-4 mr-2" />
                    Delete Order
                  </button>
                )}
              </div>
            </div>
          </div>

          {/* Benchmark Display - Show original request */}
          {benchmarkData && (
            <div className="mb-6">
              <BenchmarkDisplay 
                benchmark={benchmarkData}
                orderId={order.id}
                userType={user?.userType || 'internal'}
              />
            </div>
          )}

          {/* Three Column Layout */}
          <div className="grid grid-cols-1 lg:grid-cols-3 gap-6">
            {/* Left Column - Progress Steps */}
            <div className="lg:col-span-1">
              <div className="bg-white rounded-lg border border-gray-200 shadow-sm p-6">
                <h2 className="text-lg font-semibold mb-4">Order Progress</h2>
                <OrderProgressSteps 
                  orderStatus={order?.status || ''} 
                  orderState={order?.state} 
                  className="mt-4"
                />
                
                {/* Quick Actions based on state - Internal users only */}
                {user?.userType === 'internal' && (
                  <div className="mt-6 pt-6 border-t">
                    <h3 className="text-sm font-medium text-gray-900 mb-3">Quick Actions</h3>
                    <div className="space-y-2">
                      {order.state === 'analyzing' && order.orderGroups?.some(g => g.bulkAnalysisProjectId) && (
                        <div className="space-y-2">
                          {order.orderGroups.filter(g => g.bulkAnalysisProjectId).map(group => (
                            <Link
                              key={group.id}
                              href={`/clients/${group.clientId}/bulk-analysis/projects/${group.bulkAnalysisProjectId}`}
                              className="block w-full px-3 py-2 bg-blue-600 text-white text-sm rounded-md hover:bg-blue-700 text-center"
                            >
                              Analyze {group.client.name}
                            </Link>
                          ))}
                          <button
                            onClick={async () => {
                              if (confirm('Mark sites as ready for client review? This will notify the client that sites are available.')) {
                                try {
                                  const response = await fetch(`/api/orders/${order.id}/state`, {
                                    method: 'POST',
                                    headers: { 'Content-Type': 'application/json' },
                                    body: JSON.stringify({ 
                                      state: 'sites_ready',
                                      notes: 'Sites ready for client review'
                                    })
                                  });
                                  
                                  if (response.ok) {
                                    await loadOrder();
                                    await loadSiteSubmissions();
                                  } else {
                                    const data = await response.json();
                                    alert(data.error || 'Failed to update order state');
                                  }
                                } catch (error) {
                                  console.error('Error updating order state:', error);
                                  alert('Error updating order state');
                                }
                              }
                            }}
                            className="block w-full px-3 py-2 bg-purple-600 text-white text-sm rounded-md hover:bg-purple-700 text-center"
                          >
                            Mark Sites Ready for Review
                          </button>
                        </div>
                      )}
                      {(order.state === 'client_reviewing') && (
                        <div className="space-y-2">
                          <Link
                            href={`/orders/${order.id}/review`}
                            className="block w-full px-4 py-3 bg-purple-600 text-white text-sm rounded-md hover:bg-purple-700 text-center font-medium"
                          >
                            <Users className="w-4 h-4 mx-auto mb-1" />
                            Review & Approve Sites
                            {Object.values(siteSubmissions).flat().filter(s => s.status === 'pending').length > 0 && (
                              <div className="text-xs text-purple-200 mt-1">
                                {Object.values(siteSubmissions).flat().filter(s => s.status === 'pending').length} sites pending
                              </div>
                            )}
                          </Link>
                        </div>
                      )}
                      {order.status === 'completed' && lineItems.some(item => item.workflowId) && (
                        <div className="space-y-2">
                          <p className="text-xs text-gray-500 mb-1">View Articles:</p>
                          {lineItems.filter(item => item.workflowId).map((item, idx) => (
                            <div
                              key={idx}
                              className="block w-full px-3 py-2 bg-green-100 text-green-800 text-sm rounded-md text-center truncate border border-green-200"
                            >
                              <div className="font-medium">{item.clientName} - {item.targetPageUrl || 'Article'}</div>
                              <div className="text-xs text-green-600 mt-1">Article Completed</div>
                            </div>
                          ))}
                        </div>
                      )}
                      
                      {/* Invoice Link */}
                      {order.invoicedAt && (
                        <div className="space-y-2">
                          <Link
                            href={`/orders/${order.id}/invoice`}
                            className="block w-full px-4 py-3 bg-green-600 text-white text-sm rounded-md hover:bg-green-700 text-center font-medium"
                          >
                            <FileText className="w-4 h-4 mx-auto mb-1" />
                            View Invoice
                            <div className="text-xs text-green-200 mt-1">
                              {formatCurrency(order.totalPrice)}
                            </div>
                          </Link>
                        </div>
                      )}

                      {/* Confirm Order Link - Internal Users Only */}
                      {order.status === 'pending_confirmation' && user?.userType === 'internal' && (
                        <div className="space-y-2">
                          <Link
                            href={`/orders/${order.id}/internal`}
                            className="block w-full px-4 py-3 bg-orange-600 text-white text-sm rounded-md hover:bg-orange-700 text-center font-medium"
                          >
                            <CheckCircle className="w-4 h-4 mx-auto mb-1" />
                            Confirm Order
                            <div className="text-xs text-orange-200 mt-1">
                              Ready for confirmation
                            </div>
                          </Link>
                        </div>
                      )}
                      
                      {/* Status Message for External Users */}
                      {order.status === 'pending_confirmation' && user?.userType !== 'internal' && (
                        <div className="bg-blue-50 border border-blue-200 rounded-lg p-4">
                          <div className="flex items-start gap-3">
                            <Clock className="w-5 h-5 text-blue-600 mt-0.5" />
                            <div>
                              <p className="text-sm font-medium text-blue-900">Order Submitted Successfully</p>
                              <p className="text-xs text-blue-700 mt-1">
                                Your order is awaiting confirmation from our team. We'll begin processing shortly.
                              </p>
                            </div>
                          </div>
                        </div>
                      )}
                    </div>
                  </div>
                )}
                
                {/* Status Message for External Users when sites are ready */}
                {user?.userType !== 'internal' && (order.state === 'sites_ready' || order.state === 'client_reviewing') && (
                  <div className="mt-6 pt-6 border-t">
                    <div className="bg-purple-50 border border-purple-200 rounded-lg p-4">
                      <div className="flex items-start justify-between gap-3">
                        <div className="flex items-start gap-3">
                          <Users className="w-5 h-5 text-purple-600 mt-0.5" />
                          <div>
                            <p className="text-sm font-medium text-purple-900">Sites Ready for Review</p>
                            <p className="text-xs text-purple-700 mt-1">
                              Your recommended sites are ready for review and approval.
                            </p>
                          </div>
                        </div>
                        <Link
                          href={`/orders/${order.id}/review`}
                          className="px-3 py-2 bg-purple-600 text-white text-xs rounded-md hover:bg-purple-700 whitespace-nowrap"
                        >
                          Review Sites
                        </Link>
                      </div>
                    </div>
                  </div>
                )}
              </div>
              
              {/* Account Information */}
              <div className="bg-white rounded-lg border border-gray-200 shadow-sm p-6 mt-6">
                <h3 className="text-lg font-semibold text-gray-900 mb-4">Account Information</h3>
                <dl className="space-y-3">
                  <div>
                    <dt className="text-sm text-gray-500">Account Name</dt>
                    <dd className="text-sm font-medium text-gray-900">{order.account?.contactName || order.account?.companyName || 'Unknown'}</dd>
                  </div>
                  <div>
                    <dt className="text-sm text-gray-500">Email</dt>
                    <dd className="text-sm font-medium text-gray-900">{order.account?.email || 'No email'}</dd>
                  </div>
                  {order.account?.companyName && order.account?.contactName && (
                    <div>
                      <dt className="text-sm text-gray-500">Company</dt>
                      <dd className="text-sm font-medium text-gray-900">{order.account.companyName}</dd>
                    </div>
                  )}
                </dl>
              </div>
            </div>

            {/* Middle/Right Columns - Order Details Table */}
            <div className="lg:col-span-2">
              {/* Site Review Summary Card */}
              {order.state === 'sites_ready' && Object.keys(siteSubmissions).length > 0 && (
                <div className="bg-purple-50 border border-purple-200 rounded-lg p-6 mb-6">
                  <div className="flex items-start justify-between">
                    <div>
                      <h3 className="text-lg font-semibold text-purple-900 flex items-center gap-2">
                        <Users className="h-5 w-5" />
                        Site Review Required
                      </h3>
                      <p className="text-sm text-purple-700 mt-1">
                        Review and approve recommended sites for your guest posts
                      </p>
                      <div className="flex items-center gap-6 mt-3 text-sm">
                        {Object.entries(siteSubmissions).map(([groupId, submissions]) => {
                          const group = order.orderGroups?.find(g => g.id === groupId);
                          if (!group) return null;
                          const pending = submissions.filter(s => s.status === 'pending').length;
                          const approved = submissions.filter(s => s.status === 'approved').length;
                          const rejected = submissions.filter(s => s.status === 'rejected').length;
                          
                          return (
                            <div key={groupId} className="flex items-center gap-2">
                              <span className="font-medium">{group.client.name}:</span>
                              {pending > 0 && <span className="text-yellow-700">{pending} pending</span>}
                              {approved > 0 && <span className="text-green-700">{approved} approved</span>}
                              {rejected > 0 && <span className="text-red-700">{rejected} rejected</span>}
                            </div>
                          );
                        })}
                      </div>
                    </div>
                    {loadingSubmissions && (
                      <RefreshCw className="h-4 w-4 animate-spin text-purple-600" />
                    )}
                  </div>
                </div>
              )}
              
              {/* Use shared component for site review and other states with site data */}
<<<<<<< HEAD
              {(order.state === 'sites_ready' || order.state === 'site_review' || order.state === 'client_reviewing' || 
=======
              {(order.state === 'sites_ready' || order.state === 'client_reviewing' || 
>>>>>>> e1537164
                order.state === 'payment_pending' || order.state === 'payment_received' || 
                order.state === 'workflows_generated' || order.state === 'in_progress' || 
                order.status === 'completed') && (order.orderGroups || lineItems.length > 0) ? (
                <OrderSiteReviewTableV2
                  orderId={params.id as string}
                  orderGroups={order.orderGroups || []}
                  lineItems={lineItems}
                  siteSubmissions={(() => {
                    // Transform siteSubmissions to match OrderSiteReviewTableV2's expected interface
                    const transformed: Record<string, any[]> = {};
                    Object.entries(siteSubmissions).forEach(([groupId, submissions]) => {
                      transformed[groupId] = submissions.map(sub => ({
                        ...sub,
                        // Transform domain from string to expected object structure
                        domain: typeof sub.domain === 'string' ? {
                          id: sub.domainId,
                          domain: sub.domain
                          // Leave other properties undefined to avoid the React error
                        } : sub.domain  // If already an object, keep it
                      }));
                    });
                    return transformed;
                  })()}
                  userType={user?.userType || 'account'}
                  permissions={{
                    canChangeStatus: true,  // External users CAN organize sites
                    canAssignTargetPages: true,  // External users CAN modify target pages
                    canApproveReject: true,
                    canGenerateWorkflows: false,
                    canMarkSitesReady: false,
                    canViewInternalTools: false,
                    canViewPricing: true,
                    canEditDomainAssignments: true  // External users CAN edit domain details
                  }}
<<<<<<< HEAD
                  workflowStage={order.state || 'site_review'}
=======
                  workflowStage={order.state || 'sites_ready'}
>>>>>>> e1537164
                  onEditSubmission={handleEditSubmission}
                  onRemoveSubmission={handleRemoveSubmission}
                  onRefresh={loadOrder}
                  useLineItems={isLineItemsSystemEnabled()}
                  useStatusSystem={true}  // External users CAN use status system
                />
              ) : (
                <>
                  {/* Smart Order Details Table */}
                  <OrderDetailsTable 
                    order={order}
                    orderGroups={order.orderGroups || []}
                    siteSubmissions={siteSubmissions}
                    userType={user?.userType || 'account'}
                  />
                </>
              )}
              
              {/* OLD TABLE CODE REMOVED - NOW USING OrderDetailsTable COMPONENT */}
              
              {/* Additional Information Cards */}
              <div className="grid grid-cols-1 md:grid-cols-2 gap-6 mt-6">
                {/* Timeline */}
                <div className="bg-white rounded-lg border border-gray-200 shadow-sm p-6">
                  <h3 className="text-lg font-semibold mb-4">Timeline</h3>
                  <div className="space-y-3">
                    {/* Order Created */}
                    <div className="flex items-start gap-3">
                      <Clock className="h-4 w-4 text-gray-400 mt-0.5" />
                      <div>
                        <p className="text-sm font-medium text-gray-900">Order Created</p>
                        <p className="text-sm text-gray-600">{new Date(order.createdAt).toLocaleDateString()}</p>
                      </div>
                    </div>
                    
                    {/* Order Confirmed */}
                    {order.approvedAt && (
                      <div className="flex items-start gap-3">
                        <CheckCircle className="h-4 w-4 text-green-500 mt-0.5" />
                        <div>
                          <p className="text-sm font-medium text-gray-900">Order Confirmed</p>
                          <p className="text-sm text-gray-600">{new Date(order.approvedAt).toLocaleDateString()}</p>
                        </div>
                      </div>
                    )}
                    
                    {/* Sites Ready (when applicable) */}
                    {(order.state === 'sites_ready' || order.state === 'client_reviewing') && (
                      <div className="flex items-start gap-3">
                        <Search className="h-4 w-4 text-blue-500 mt-0.5" />
                        <div>
                          <p className="text-sm font-medium text-gray-900">Sites Found</p>
                          <p className="text-sm text-gray-600">
                            {Object.values(siteSubmissions).flat().length} sites ready for review
                          </p>
                        </div>
                      </div>
                    )}
                    
                    {/* Sites Approved (when applicable) */}
                    {Object.values(siteSubmissions).flat().some(s => (s as any).status === 'client_approved') && (
                      <div className="flex items-start gap-3">
                        <Users className="h-4 w-4 text-purple-500 mt-0.5" />
                        <div>
                          <p className="text-sm font-medium text-gray-900">Sites Approved</p>
                          <p className="text-sm text-gray-600">
                            {Object.values(siteSubmissions).flat().filter(s => (s as any).status === 'client_approved').length} sites approved
                          </p>
                        </div>
                      </div>
                    )}
                    
                    {/* Invoice Generated */}
                    {order.invoicedAt && (
                      <div className="flex items-start gap-3">
                        <FileText className="h-4 w-4 text-orange-500 mt-0.5" />
                        <div>
                          <p className="text-sm font-medium text-gray-900">Invoice Generated</p>
                          <p className="text-sm text-gray-600">{new Date(order.invoicedAt).toLocaleDateString()}</p>
                        </div>
                      </div>
                    )}
                    
                    {/* Payment Received */}
                    {order.paidAt && (
                      <div className="flex items-start gap-3">
                        <DollarSign className="h-4 w-4 text-green-500 mt-0.5" />
                        <div>
                          <p className="text-sm font-medium text-gray-900">Payment Received</p>
                          <p className="text-sm text-gray-600">{new Date(order.paidAt).toLocaleDateString()}</p>
                        </div>
                      </div>
                    )}
                  </div>
                </div>
                
                {/* Recent Activity */}
                <div className="bg-white rounded-lg border border-gray-200 shadow-sm p-6">
                  <div className="flex items-center gap-2 mb-4">
                    <Activity className="h-5 w-5 text-gray-600" />
                    <h3 className="text-lg font-semibold text-gray-900">Current Status</h3>
                  </div>
                  <div className="space-y-3">
                    {/* Awaiting Confirmation State */}
                    {(order.status === 'pending_confirmation' || order.status === 'draft') && (
                      <div className="flex items-start gap-3">
                        <div className="w-2 h-2 bg-yellow-500 rounded-full mt-1.5 animate-pulse" />
                        <div>
                          <p className="text-sm font-medium text-gray-900">Awaiting Confirmation</p>
                          <p className="text-xs text-gray-500">Order submitted and waiting for internal review and approval</p>
                        </div>
                      </div>
                    )}
                    
                    {/* Finding Sites State */}
                    {order.state === 'analyzing' && (
                      <div className="flex items-start gap-3">
                        <div className="w-2 h-2 bg-blue-500 rounded-full mt-1.5 animate-pulse" />
                        <div>
                          <p className="text-sm font-medium text-gray-900">Finding Sites</p>
                          <p className="text-xs text-gray-500">Our team is analyzing and curating suitable sites for your links</p>
                        </div>
                      </div>
                    )}
                    
                    {/* Sites Ready for Review */}
                    {(order.state === 'sites_ready' || order.state === 'client_reviewing') && (
                      <div className="flex items-start gap-3">
                        <div className="w-2 h-2 bg-purple-500 rounded-full mt-1.5" />
                        <div>
                          <p className="text-sm font-medium text-gray-900">
                            {(() => {
                              const pendingCount = Object.values(siteSubmissions).flat().filter(s => s.status === 'pending').length;
                              const approvedCount = Object.values(siteSubmissions).flat().filter(s => (s as any).status === 'client_approved').length;
                              
                              if (pendingCount > 0) return 'Sites Ready for Review';
                              if (approvedCount > 0) return 'Sites Approved';
                              return 'Sites Available';
                            })()}
                          </p>
                          <p className="text-xs text-gray-500">
                            {(() => {
                              const pendingCount = Object.values(siteSubmissions).flat().filter(s => s.status === 'pending').length;
                              const approvedCount = Object.values(siteSubmissions).flat().filter(s => (s as any).status === 'client_approved').length;
                              const totalCount = Object.values(siteSubmissions).flat().length;
                              
                              if (pendingCount > 0) return `${pendingCount} sites awaiting your approval`;
                              if (approvedCount > 0) return `${approvedCount} of ${totalCount} sites approved`;
                              return `${totalCount} sites available for review`;
                            })()}
                          </p>
                        </div>
                      </div>
                    )}
                    
                    {/* Payment Pending */}
                    {order.state === 'payment_pending' && (
                      <div className="space-y-3">
                        <div className="flex items-start gap-3">
                          <div className="w-2 h-2 bg-orange-500 rounded-full mt-1.5 animate-pulse" />
                          <div>
                            <p className="text-sm font-medium text-gray-900">Awaiting Payment</p>
                            <p className="text-xs text-gray-500">Invoice ready - review and proceed with payment</p>
                          </div>
                        </div>
                        {!order.paidAt && (
                          <a
                            href={`/orders/${order.id}/payment`}
                            className="inline-flex items-center gap-2 bg-orange-600 text-white px-4 py-2 rounded-lg hover:bg-orange-700 transition-colors text-sm font-medium"
                          >
                            <svg className="w-4 h-4" fill="none" stroke="currentColor" viewBox="0 0 24 24">
                              <path strokeLinecap="round" strokeLinejoin="round" strokeWidth={2} d="M3 10h18M7 15h1m4 0h1m-7 4h12a3 3 0 003-3V8a3 3 0 00-3-3H6a3 3 0 00-3 3v8a3 3 0 003 3z" />
                            </svg>
                            Pay Invoice ${((order.totalPrice || 0) / 100).toFixed(2)}
                          </a>
                        )}
                      </div>
                    )}
                    
                    {/* In Progress */}
                    {(order.state === 'payment_received' || order.state === 'workflows_generated' || order.state === 'in_progress') && (
                      <div className="flex items-start gap-3">
                        <div className="w-2 h-2 bg-green-500 rounded-full mt-1.5 animate-pulse" />
                        <div>
                          <p className="text-sm font-medium text-gray-900">Content Creation Started</p>
                          <p className="text-xs text-gray-500">Payment received - our team is creating your guest posts</p>
                        </div>
                      </div>
                    )}
                    
                    {/* Default fallback */}
                    {!order.state && (
                      <div className="flex items-start gap-3">
                        <div className="w-2 h-2 bg-gray-400 rounded-full mt-1.5" />
                        <div>
                          <p className="text-sm font-medium text-gray-900">Processing</p>
                          <p className="text-xs text-gray-500">Order is being processed</p>
                        </div>
                      </div>
                    )}
                  </div>
                </div>
              </div>
              
              {/* Notes Section - Full Width */}
              {(order.internalNotes || order.accountNotes) && (
                <div className="lg:col-span-2 mt-6">
                  <div className="bg-white rounded-lg border border-gray-200 shadow-sm p-6">
                    <h3 className="text-lg font-semibold mb-4 flex items-center">
                      <FileText className="h-5 w-5 mr-2 text-gray-400" />
                      Notes
                    </h3>
                    <div className="space-y-4">
                      {user?.userType === 'internal' && order.internalNotes && (
                        <div>
                          <h4 className="text-sm font-medium text-gray-700 mb-1">Internal Notes</h4>
                          <p className="text-sm text-gray-600 whitespace-pre-wrap bg-gray-50 p-3 rounded">{order.internalNotes}</p>
                        </div>
                      )}
                      {order.accountNotes && (
                        <div>
                          <h4 className="text-sm font-medium text-gray-700 mb-1">Account Notes</h4>
                          <p className="text-sm text-gray-600 whitespace-pre-wrap bg-blue-50 p-3 rounded">{order.accountNotes}</p>
                        </div>
                      )}
                    </div>
                  </div>
                </div>
              )}
              
              {/* Pricing Details for Internal Users */}
              {user?.userType === 'internal' && (
                <div className="lg:col-span-2 mt-6">
                  <div className="bg-white rounded-lg border border-gray-200 shadow-sm p-6">
                    <h3 className="text-lg font-semibold mb-4 flex items-center">
                      <DollarSign className="h-5 w-5 mr-2 text-gray-400" />
                      Pricing Details
                    </h3>
                    <div className="grid grid-cols-1 md:grid-cols-2 gap-6">
                      <div>
                        <h4 className="text-sm font-medium text-gray-700 mb-3">Customer Pricing</h4>
                        <dl className="space-y-2">
                          <div className="flex justify-between text-sm">
                            <dt className="text-gray-600">Subtotal</dt>
                            <dd className="font-medium">{formatCurrency(order.subtotal || order.totalPrice)}</dd>
                          </div>
                          {order.discountAmount && order.discountAmount > 0 && (
                            <div className="flex justify-between text-sm">
                              <dt className="text-gray-600">Discount ({order.discountPercent || '0'}%)</dt>
                              <dd className="font-medium text-green-600">-{formatCurrency(order.discountAmount)}</dd>
                            </div>
                          )}
                          {order.includesClientReview && (
                            <div className="flex justify-between text-sm">
                              <dt className="text-gray-600">Client Review</dt>
                              <dd className="font-medium">{formatCurrency(order.clientReviewFee || 0)}</dd>
                            </div>
                          )}
                          {order.rushDelivery && (
                            <div className="flex justify-between text-sm">
                              <dt className="text-gray-600">Rush Delivery</dt>
                              <dd className="font-medium">{formatCurrency(order.rushFee || 0)}</dd>
                            </div>
                          )}
                          <div className="flex justify-between text-sm pt-2 border-t">
                            <dt className="font-medium">Total Revenue</dt>
                            <dd className="font-bold">{formatCurrency(order.totalPrice)}</dd>
                          </div>
                        </dl>
                      </div>
                      <div>
                        <h4 className="text-sm font-medium text-gray-700 mb-3">Profit Analysis</h4>
                        <dl className="space-y-2">
                          <div className="flex justify-between text-sm">
                            <dt className="text-gray-600">Site Wholesale Cost</dt>
                            <dd className="font-medium">{formatCurrency(order.totalWholesale || 0)}</dd>
                          </div>
                          <div className="flex justify-between text-sm">
                            <dt className="text-gray-600">SEO Content Package ({lineItems.length} × {formatCurrency(SERVICE_FEE_CENTS)})</dt>
                            <dd className="font-medium">{formatCurrency(SERVICE_FEE_CENTS * lineItems.length)}</dd>
                          </div>
                          <div className="flex justify-between text-sm">
                            <dt className="text-gray-600">Total Revenue</dt>
                            <dd className="font-medium">{formatCurrency(order.totalPrice)}</dd>
                          </div>
                          <div className="flex justify-between text-sm pt-2 border-t">
                            <dt className="font-medium">Gross Profit</dt>
                            <dd className="font-bold text-green-600">{formatCurrency(SERVICE_FEE_CENTS * lineItems.length)}</dd>
                          </div>
                          <div className="flex justify-between text-sm">
                            <dt className="text-gray-600">Margin</dt>
                            <dd className="font-medium">
                              {order.totalPrice > 0 ? 
                                `${Math.round((SERVICE_FEE_CENTS * lineItems.length / order.totalPrice) * 100)}%` : 
                                'N/A'
                              }
                            </dd>
                          </div>
                        </dl>
                      </div>
                    </div>
                  </div>
                </div>
              )}
            </div>
          </div>
        </div>
      </div>
      
      {/* Transfer Order Modal */}
      <TransferOrderModal
        isOpen={showTransferModal}
        onClose={() => setShowTransferModal(false)}
        orderId={order.id}
        currentAccountName={order.account?.companyName || order.account?.contactName || order.account?.email}
        onSuccess={() => {
          setShowTransferModal(false);
          loadOrder(); // Reload the order to show new account
        }}
      />
    </AuthWrapper>
  );
}

// Helper function to format dates
function formatDate(dateString: string) {
  return new Date(dateString).toLocaleDateString('en-US', {
    year: 'numeric',
    month: 'long',
    day: 'numeric',
    hour: '2-digit',
    minute: '2-digit'
  });
}<|MERGE_RESOLUTION|>--- conflicted
+++ resolved
@@ -27,11 +27,7 @@
 // User-friendly status messaging
 const getStatusMessage = (status: string, state?: string) => {
   if (status === 'confirmed') {
-<<<<<<< HEAD
-    if (state === 'analyzing' || state === 'finding_sites') {
-=======
     if (state === 'analyzing') {
->>>>>>> e1537164
       return {
         title: "🔍 Finding Perfect Sites for You",
         description: "Our team is analyzing your requirements to identify high-quality sites that match your criteria.",
@@ -40,11 +36,7 @@
         userAction: "none",
         actionText: "No action needed - we're working on it!"
       };
-<<<<<<< HEAD
-    } else if (state === 'sites_ready' || state === 'site_review' || state === 'client_reviewing') {
-=======
     } else if (state === 'sites_ready' || state === 'client_reviewing') {
->>>>>>> e1537164
       return {
         title: "📋 Sites Ready for Your Review",
         description: "We've found sites that match your criteria. Review and approve the ones you'd like to use.",
@@ -233,19 +225,12 @@
     if (shouldLoadSubmissions) {
       loadSiteSubmissions();
     }
-<<<<<<< HEAD
-=======
     
->>>>>>> e1537164
     // Load benchmark for orders that have been submitted (includes pending_confirmation)
     if (order?.status === 'pending_confirmation' || order?.status === 'confirmed' || order?.status === 'paid' || order?.status === 'in_progress' || order?.status === 'completed') {
       loadBenchmarkData();
     }
-<<<<<<< HEAD
-  }, [order?.state, order?.orderGroups, order?.status]);
-=======
   }, [order?.state, order?.orderGroups, order?.status, user?.userType]);
->>>>>>> e1537164
 
   const loadUser = async () => {
     const currentUser = await AuthService.getCurrentUser();
@@ -912,11 +897,7 @@
               )}
               
               {/* Use shared component for site review and other states with site data */}
-<<<<<<< HEAD
-              {(order.state === 'sites_ready' || order.state === 'site_review' || order.state === 'client_reviewing' || 
-=======
               {(order.state === 'sites_ready' || order.state === 'client_reviewing' || 
->>>>>>> e1537164
                 order.state === 'payment_pending' || order.state === 'payment_received' || 
                 order.state === 'workflows_generated' || order.state === 'in_progress' || 
                 order.status === 'completed') && (order.orderGroups || lineItems.length > 0) ? (
@@ -951,11 +932,7 @@
                     canViewPricing: true,
                     canEditDomainAssignments: true  // External users CAN edit domain details
                   }}
-<<<<<<< HEAD
-                  workflowStage={order.state || 'site_review'}
-=======
                   workflowStage={order.state || 'sites_ready'}
->>>>>>> e1537164
                   onEditSubmission={handleEditSubmission}
                   onRemoveSubmission={handleRemoveSubmission}
                   onRefresh={loadOrder}
