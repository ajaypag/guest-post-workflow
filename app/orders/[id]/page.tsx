--- conflicted
+++ resolved
@@ -213,7 +213,6 @@
   }, [params.id]);
 
   useEffect(() => {
-<<<<<<< HEAD
     // Internal users can see metrics during planning phase
     // External users only see metrics after sites are ready for review
     const shouldLoadSubmissions = user?.userType === 'internal' 
@@ -226,17 +225,12 @@
     if (shouldLoadSubmissions) {
       loadSiteSubmissions();
     }
-  }, [order?.state, order?.orderGroups, user?.userType]);
-=======
-    if ((order?.state === 'sites_ready' || order?.state === 'client_reviewing' || order?.state === 'payment_pending' || order?.state === 'payment_received' || order?.state === 'workflows_generated' || order?.state === 'in_progress') && order.orderGroups) {
-      loadSiteSubmissions();
-    }
+    
     // Load benchmark for orders that have been submitted (includes pending_confirmation)
     if (order?.status === 'pending_confirmation' || order?.status === 'confirmed' || order?.status === 'paid' || order?.status === 'in_progress' || order?.status === 'completed') {
       loadBenchmarkData();
     }
-  }, [order?.state, order?.orderGroups, order?.status]);
->>>>>>> 46bdabcb
+  }, [order?.state, order?.orderGroups, order?.status, user?.userType]);
 
   const loadUser = async () => {
     const currentUser = await AuthService.getCurrentUser();
