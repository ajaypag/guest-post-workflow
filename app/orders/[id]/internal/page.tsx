'use client';

import React, { useState, useEffect } from 'react';
import { useParams, useRouter } from 'next/navigation';
import Link from 'next/link';
import AuthWrapper from '@/components/AuthWrapper';
import Header from '@/components/Header';
import OrderSiteReviewTableV2 from '@/components/orders/OrderSiteReviewTableV2';
import BenchmarkDisplay from '@/components/orders/BenchmarkDisplay';
import OrderProgressSteps, { getStateDisplay, getProgressSteps } from '@/components/orders/OrderProgressSteps';
import LineItemsTable from '@/components/orders/LineItemsTable';
import { isLineItemsSystemEnabled, enableLineItemsForOrder } from '@/lib/config/featureFlags';
import ChangeBulkAnalysisProject from '@/components/orders/ChangeBulkAnalysisProject';
import { AuthService, type AuthSession } from '@/lib/auth';
import { formatCurrency } from '@/lib/utils/formatting';
import { 
  ArrowLeft, Loader2, CheckCircle, Clock, Users, FileText, 
  RefreshCw, ExternalLink, Globe, LinkIcon, Eye, Package,
  Target, ChevronRight, ChevronUp, ChevronDown, AlertCircle, Activity, Building, User, DollarSign,
  Download, Share2, XCircle, CreditCard, Trash2, Zap, PlayCircle,
  ClipboardCheck, Send, Database, Search, Plus, Edit, KeyRound, Sparkles
} from 'lucide-react';

interface TargetPageStatus {
  id: string;
  url: string;
  hasKeywords: boolean;
  hasDescription: boolean;
  keywordCount: number;
  clientName: string;
  orderGroupId: string;
}

interface SiteSubmission {
  id: string;
  orderGroupId: string;
  domainId: string;
  domain: {
    id: string;
    domain: string;
    qualificationStatus?: string;
    notes?: string;
  } | null;
  domainRating?: number;
  traffic?: number;
  price: number;
  status: 'pending' | 'submitted' | 'approved' | 'rejected' | 'client_approved' | 'client_rejected';
  submissionStatus?: string;
  clientApprovedAt?: string;
  clientRejectedAt?: string;
  clientReviewedAt?: string;
  clientReviewNotes?: string;
  specialInstructions?: string;
  targetPageUrl?: string;
  anchorText?: string;
  createdAt?: string;
  // Status-based fields
  inclusionStatus?: 'included' | 'excluded' | 'saved_for_later';
  inclusionOrder?: number;
  exclusionReason?: string;
  // Deprecated pool fields
  selectionPool?: 'primary' | 'alternative';
  poolRank?: number;
  metadata?: {
    targetPageUrl?: string;
    anchorText?: string;
    specialInstructions?: string;
    suggestedBy?: string;
    suggestedAt?: string;
    suggestedReason?: string;
    batchId?: string;
    projectId?: string;
    qualificationStatus?: string;
    hasDataForSeoResults?: boolean;
    notes?: string;
    lastUpdatedBy?: string;
    lastUpdatedAt?: string;
    // AI Qualification fields
    overlapStatus?: 'direct' | 'related' | 'both' | 'none';
    authorityDirect?: 'strong' | 'moderate' | 'weak' | 'n/a';
    authorityRelated?: 'strong' | 'moderate' | 'weak' | 'n/a';
    topicScope?: 'short_tail' | 'long_tail' | 'ultra_long_tail';
    topicReasoning?: string;
    aiQualificationReasoning?: string;
    evidence?: {
      direct_count: number;
      direct_median_position: number | null;
      related_count: number;
      related_median_position: number | null;
    };
    statusHistory?: Array<{
      status: string;
      timestamp: string;
      updatedBy: string;
      notes?: string;
    }>;
    [key: string]: any;
  };
}

interface OrderGroup {
  id: string;
  clientId: string;
  client: {
    id: string;
    name: string;
    website: string;
  };
  linkCount: number;
  bulkAnalysisProjectId?: string;
  targetPages?: Array<{
    id?: string;
    url: string;
    pageId?: string;
  }>;
  anchorTexts?: string[];
  // New pricing model
  totalPrice?: number;
  estimatedPrice?: number;
  wholesalePrice?: number;
  groupStatus?: string;
  siteSelections?: {
    approved: number;
    pending: number;
    total: number;
  };
}

interface Account {
  id: string;
  email: string;
  contactName?: string;
  companyName?: string;
}

interface OrderDetail {
  id: string;
  accountId: string;
  account?: Account;
  status: string;
  state?: string;
  subtotal: number;
  totalPrice: number;
  totalWholesale?: number;
  profitMargin?: number;
  discountAmount?: number;
  discountPercent?: string;
  includesClientReview?: boolean;
  clientReviewFee?: number;
  rushDelivery?: boolean;
  rushFee?: number;
  internalNotes?: string;
  accountNotes?: string;
  createdAt: string;
  updatedAt: string;
  approvedAt?: string;
  invoicedAt?: string;
  paidAt?: string;
  completedAt?: string;
  orderGroups?: OrderGroup[];
  lineItems?: any[]; // Line items for new system
  // Preferences from external user
  estimatedLinksCount?: number;
  preferencesDrMin?: number;
  preferencesDrMax?: number;
  preferencesTrafficMin?: number;
  preferencesCategories?: string[];
  preferencesTypes?: string[];
  preferencesNiches?: string[];
  estimatedPricePerLink?: number;
  estimatedBudgetMin?: number;
  estimatedBudgetMax?: number;
}

// Helper functions for dual-mode support (orderGroups vs lineItems)
const getTotalLinkCount = (order: OrderDetail): number => {
  if (order.lineItems && order.lineItems.length > 0) {
    // Count line items
    return order.lineItems.length;
  }
  // Fallback to orderGroups
  return order.orderGroups?.reduce((sum, g) => sum + g.linkCount, 0) || 0;
};

const getTotalServiceFees = (order: OrderDetail): number => {
  const linkCount = getTotalLinkCount(order);
  return 7900 * linkCount; // $79 per link
};

const getWholesaleTotal = (order: OrderDetail): number => {
  if (order.lineItems && order.lineItems.length > 0) {
    // Calculate from line items
    return order.lineItems.reduce((sum, item) => sum + (item.wholesalePrice || 0), 0);
  }
  // Fallback to order total calculation
  return order.totalWholesale || (order.totalPrice - getTotalServiceFees(order));
};

const getAveragePricePerLink = (order: OrderDetail): number => {
  const linkCount = getTotalLinkCount(order);
  return linkCount > 0 ? order.totalPrice / linkCount : 0;
};

const getAverageWholesalePerLink = (order: OrderDetail): number => {
  const linkCount = getTotalLinkCount(order);
  const wholesale = getWholesaleTotal(order);
  return linkCount > 0 ? wholesale / linkCount : 0;
};

export default function InternalOrderManagementPage() {
  const params = useParams();
  const router = useRouter();
  const orderId = params.id as string;

  const [order, setOrder] = useState<OrderDetail | null>(null);
  const [loading, setLoading] = useState(true);
  const [error, setError] = useState<string | null>(null);
  const [session, setSession] = useState<AuthSession | null>(null);
  const [message, setMessage] = useState<{ type: 'info' | 'success' | 'error' | 'warning'; text: string } | null>(null);
  const [actionLoading, setActionLoading] = useState<Record<string, boolean>>({});
  const [siteSubmissions, setSiteSubmissions] = useState<Record<string, SiteSubmission[]>>({});
  const [loadingSubmissions, setLoadingSubmissions] = useState(false);
  const [expandedGroup, setExpandedGroup] = useState<string | null>(null);
  const [refreshing, setRefreshing] = useState(false);
  const [targetPageStatuses, setTargetPageStatuses] = useState<TargetPageStatus[]>([]);
  const [selectedPages, setSelectedPages] = useState<Set<string>>(new Set());
  const [generatingKeywords, setGeneratingKeywords] = useState(false);
  const [currentProcessingPage, setCurrentProcessingPage] = useState<string | null>(null);
  const [editingLineItem, setEditingLineItem] = useState<{ groupId: string; index: number } | null>(null);
  const [assigningDomain, setAssigningDomain] = useState<string | null>(null);
  const [benchmarkData, setBenchmarkData] = useState<any>(null);
  const [comparisonData, setComparisonData] = useState<any>(null);
  const [useLineItemsView, setUseLineItemsView] = useState(false);

  // Auto-dismiss success messages after 5 seconds
  useEffect(() => {
    if (message?.type === 'success') {
      const timer = setTimeout(() => {
        setMessage(null);
      }, 5000);
      return () => clearTimeout(timer);
    }
  }, [message]);

  // Handle closing edit dropdown on click outside or ESC
  useEffect(() => {
    const handleClickOutside = (e: MouseEvent) => {
      if (editingLineItem && !(e.target as HTMLElement).closest('.edit-dropdown')) {
        setEditingLineItem(null);
      }
    };
    
    const handleEscape = (e: KeyboardEvent) => {
      if (e.key === 'Escape' && editingLineItem) {
        setEditingLineItem(null);
      }
    };
    
    if (editingLineItem) {
      document.addEventListener('mousedown', handleClickOutside);
      document.addEventListener('keydown', handleEscape);
      return () => {
        document.removeEventListener('mousedown', handleClickOutside);
        document.removeEventListener('keydown', handleEscape);
      };
    }
  }, [editingLineItem]);

  useEffect(() => {
    const checkAuth = async () => {
      // Check session for userType
      const currentSession = AuthService.getSession();
      if (!currentSession || currentSession.userType !== 'internal') {
        router.push('/orders');
        return;
      }
      
      setSession(currentSession);
      loadOrder();
    };
    
    checkAuth();
  }, [orderId]);

  useEffect(() => {
    // Always load site submissions to show suggestions
    if (order?.orderGroups) {
      loadSiteSubmissions();
    }
    if (order?.status === 'pending_confirmation') {
      checkTargetPageStatuses();
    }
<<<<<<< HEAD
    // Load benchmark data for confirmed orders
    if (order?.status === 'confirmed') {
=======
    // Load benchmark data for confirmed orders and orders awaiting confirmation
    if (order?.status === 'confirmed' || order?.status === 'pending_confirmation') {
>>>>>>> e1537164
      loadBenchmarkData();
    }
  }, [order?.state, order?.orderGroups, order?.status]);

  const loadOrder = async () => {
    try {
      const response = await fetch(`/api/orders/${orderId}`);
      if (!response.ok) {
        throw new Error('Failed to load order');
      }
      
      const data = await response.json();
      console.log('Order data received:', data);
      console.log('Order groups:', data.orderGroups);
      
      // Don't load site submissions here - they'll be loaded separately
      
      setOrder(data);
      
      // Check if this order should use line items view
      if (isLineItemsSystemEnabled() && enableLineItemsForOrder(orderId)) {
        setUseLineItemsView(true);
      }
      
    } catch (err) {
      console.error('Error loading order:', err);
      setError('Failed to load order details');
    } finally {
      setLoading(false);
    }
  };

  const loadSiteSubmissions = async () => {
    if (!order?.orderGroups) return;
    
    // Skip site submissions loading for line items mode
    if (useLineItemsView || (order.lineItems && order.lineItems.length > 0 && (!order.orderGroups || order.orderGroups.length === 0))) {
      return;
    }
    
    setLoadingSubmissions(true);
    // Clear existing submissions to force re-render
    setSiteSubmissions({});
    
    try {
      const submissionsByGroup: Record<string, SiteSubmission[]> = {};
      
      for (const group of order.orderGroups) {
        try {
          // Add cache-busting query param to force fresh data
          const response = await fetch(`/api/orders/${order.id}/groups/${group.id}/submissions?t=${Date.now()}`);
          if (response.ok) {
            const data = await response.json();
            submissionsByGroup[group.id] = data.submissions || [];
          }
        } catch (error) {
          console.error(`Error loading submissions for group ${group.id}:`, error);
        }
      }
      
      setSiteSubmissions(submissionsByGroup);
    } catch (error) {
      console.error('Error loading site submissions:', error);
    } finally {
      setLoadingSubmissions(false);
    }
  };

  const checkTargetPageStatuses = async () => {
    if (!order?.orderGroups) return;
    
    // Skip target page checking for line items mode
    if (useLineItemsView || (order.lineItems && order.lineItems.length > 0 && (!order.orderGroups || order.orderGroups.length === 0))) {
      return;
    }
    
    const statuses: TargetPageStatus[] = [];
    
    for (const group of order.orderGroups) {
      for (const targetPage of group.targetPages || []) {
        if (targetPage.pageId) {
          try {
            const response = await fetch(`/api/target-pages/${targetPage.pageId}`);
            if (response.ok) {
              const pageData = await response.json();
              statuses.push({
                id: pageData.id,
                url: pageData.url,
                hasKeywords: !!(pageData.keywords && pageData.keywords.trim() !== ''),
                hasDescription: !!(pageData.description && pageData.description.trim() !== ''),
                keywordCount: pageData.keywords ? pageData.keywords.split(',').filter((k: string) => k.trim()).length : 0,
                clientName: group.client.name,
                orderGroupId: group.id
              });
            }
          } catch (error) {
            console.error(`Failed to load target page ${targetPage.pageId}:`, error);
          }
        }
      }
    }
    
    setTargetPageStatuses(statuses);
    
    // Auto-select pages that need keywords
    const pagesNeedingKeywords = statuses.filter(p => !p.hasKeywords).map(p => p.id);
    setSelectedPages(new Set(pagesNeedingKeywords));
  };

  const loadBenchmarkData = async () => {
    try {
      const response = await fetch(`/api/orders/${orderId}/benchmark?comparison=true`);
      if (response.ok) {
        const data = await response.json();
        setBenchmarkData(data.benchmark);
        setComparisonData(data.comparison);
      }
    } catch (error) {
      console.error('Failed to load benchmark data:', error);
    }
  };

  const handleCreateBenchmark = async () => {
    try {
      const response = await fetch(`/api/orders/${orderId}/benchmark`, {
        method: 'POST',
        headers: { 'Content-Type': 'application/json' },
        body: JSON.stringify({ action: 'create', reason: 'manual_update' })
      });
      
      if (response.ok) {
        const data = await response.json();
        setBenchmarkData(data.benchmark);
        await loadBenchmarkData(); // Reload to get comparison
        setMessage({
          type: 'success',
          text: 'Benchmark created successfully'
        });
      }
    } catch (error) {
      console.error('Failed to create benchmark:', error);
      setMessage({
        type: 'error',
        text: 'Failed to create benchmark'
      });
    }
  };

  const handleUpdateComparison = async () => {
    try {
      const response = await fetch(`/api/orders/${orderId}/benchmark`, {
        method: 'POST',
        headers: { 'Content-Type': 'application/json' },
        body: JSON.stringify({ action: 'compare' })
      });
      
      if (response.ok) {
        const data = await response.json();
        setComparisonData(data.comparison);
        setMessage({
          type: 'success',
          text: 'Comparison updated successfully'
        });
      }
    } catch (error) {
      console.error('Failed to update comparison:', error);
      setMessage({
        type: 'error',
        text: 'Failed to update comparison'
      });
    }
  };

  const handleRefresh = async () => {
    setRefreshing(true);
    await loadOrder();
    if (order?.state === 'sites_ready' || order?.state === 'client_reviewing') {
      await loadSiteSubmissions();
    }
    if (order?.status === 'pending_confirmation') {
      await checkTargetPageStatuses();
    }
    setTimeout(() => setRefreshing(false), 1000);
  };

  const generateKeywordsForSelected = async () => {
    if (selectedPages.size === 0) {
      setMessage({ type: 'warning', text: 'Please select target pages to generate keywords for' });
      return;
    }
    
    setGeneratingKeywords(true);
    setMessage({ type: 'info', text: `Generating keywords for ${selectedPages.size} target pages...` });
    
    let successCount = 0;
    let failureCount = 0;
    let currentIndex = 0;
    const totalPages = selectedPages.size;
    
    for (const pageId of selectedPages) {
      const page = targetPageStatuses.find(p => p.id === pageId);
      if (!page) continue;
      
      currentIndex++;
      setCurrentProcessingPage(page.url);
      setMessage({ 
        type: 'info', 
        text: `Processing ${currentIndex}/${totalPages}: ${page.url}` 
      });
      
      try {
        // Generate keywords
        if (!page.hasKeywords) {
          const keywordResponse = await fetch(`/api/target-pages/${pageId}/keywords`, {
            method: 'POST',
            headers: { 'Content-Type': 'application/json' },
            body: JSON.stringify({ targetUrl: page.url })
          });
          
          if (!keywordResponse.ok) {
            const errorData = await keywordResponse.json().catch(() => ({}));
            throw new Error(errorData.error || `Failed to generate keywords (${keywordResponse.status})`);
          }
        }
        
        // Generate description
        if (!page.hasDescription) {
          const descResponse = await fetch(`/api/target-pages/${pageId}/description`, {
            method: 'POST',
            headers: { 'Content-Type': 'application/json' },
            body: JSON.stringify({ targetUrl: page.url })
          });
          
          if (!descResponse.ok) {
            const errorData = await descResponse.json().catch(() => ({}));
            console.error(`Failed to generate description for ${page.url}:`, errorData.error || descResponse.statusText);
            // Continue with other pages even if description fails
          }
        }
        
        successCount++;
        
        // Add a small delay between API calls to avoid rate limits
        if (currentIndex < totalPages) {
          await new Promise(resolve => setTimeout(resolve, 500)); // 500ms delay
        }
      } catch (error: any) {
        console.error(`Failed to generate content for ${page.url}:`, error);
        failureCount++;
      }
    }
    
    setGeneratingKeywords(false);
    setCurrentProcessingPage(null);
    
    if (failureCount === 0) {
      setMessage({ 
        type: 'success', 
        text: `Successfully generated keywords for ${successCount} target pages` 
      });
    } else {
      setMessage({ 
        type: 'warning', 
        text: `Generated keywords for ${successCount} pages, ${failureCount} failed` 
      });
    }
    
    // Reload target page statuses
    await checkTargetPageStatuses();
  };

  const handleConfirmOrder = async () => {
    if (!order) return;
    
    // Check if all target pages have keywords
    const pagesWithoutKeywords = targetPageStatuses.filter(p => !p.hasKeywords);
    if (pagesWithoutKeywords.length > 0) {
      setMessage({ 
        type: 'warning', 
        text: `${pagesWithoutKeywords.length} target pages still need keywords. Please generate them first.` 
      });
      return;
    }
    
    setActionLoading(prev => ({ ...prev, confirm: true }));
    try {
      const response = await fetch(`/api/orders/${orderId}/confirm`, {
        method: 'POST',
        headers: { 'Content-Type': 'application/json' },
        body: JSON.stringify({
          assignedTo: session?.userId || undefined
        })
      });
      
      if (!response.ok) {
        const data = await response.json();
        throw new Error(data.error || 'Failed to confirm order');
      }
      
      const data = await response.json();
      setMessage({
        type: 'success',
        text: `Order confirmed successfully! Created ${data.projectsCreated} bulk analysis projects.`
      });
      await loadOrder();
    } catch (err) {
      console.error('Error confirming order:', err);
      setMessage({
        type: 'error',
        text: err instanceof Error ? err.message : 'Failed to confirm order'
      });
    } finally {
      setActionLoading(prev => ({ ...prev, confirm: false }));
    }
  };

  const handleMarkSitesReady = async () => {
    setActionLoading(prev => ({ ...prev, sites_ready: true }));
    try {
      const response = await fetch(`/api/orders/${orderId}/update-state`, {
        method: 'POST',
        headers: { 'Content-Type': 'application/json' },
        body: JSON.stringify({ state: 'sites_ready' })
      });
      
      if (!response.ok) {
        throw new Error('Failed to update order state');
      }
      
      setMessage({
        type: 'success',
        text: 'Sites marked as ready for client review'
      });
      await loadOrder();
    } catch (err) {
      console.error('Error updating order state:', err);
      setMessage({
        type: 'error',
        text: 'Failed to update order state'
      });
    } finally {
      setActionLoading(prev => ({ ...prev, sites_ready: false }));
    }
  };

  const handleEditSubmission = async (submissionId: string, groupId: string, updates: any) => {
    try {
      const response = await fetch(`/api/orders/${orderId}/groups/${groupId}/submissions/${submissionId}/edit`, {
        method: 'PATCH',
        headers: { 'Content-Type': 'application/json' },
        credentials: 'include',
        body: JSON.stringify(updates)
      });
      
      if (!response.ok) {
        const errorData = await response.json().catch(() => ({ error: 'Unknown error' }));
        throw new Error(errorData.error || 'Failed to edit submission');
      }
      
      const result = await response.json();
      
      // Reload submissions to show the update
      await loadSiteSubmissions();
      setMessage({
        type: 'success',
        text: result.message || 'Submission updated successfully'
      });
      
    } catch (error: any) {
      console.error('Error editing submission:', error);
      setMessage({
        type: 'error',
        text: error.message || 'Failed to edit submission'
      });
    }
  };
  
  const handleRemoveSubmission = async (submissionId: string, groupId: string) => {
    try {
      const response = await fetch(`/api/orders/${orderId}/groups/${groupId}/submissions/${submissionId}/edit`, {
        method: 'DELETE',
        credentials: 'include'
      });
      
      if (!response.ok) {
        const errorData = await response.json().catch(() => ({ error: 'Unknown error' }));
        throw new Error(errorData.error || 'Failed to remove submission');
      }
      
      const result = await response.json();
      
      // Just reload to show the updated state - no automatic rebalance
      await loadOrder();
      await loadSiteSubmissions();
      setMessage({
        type: 'success',
        text: result.message || 'Submission removed successfully'
      });
      
    } catch (error: any) {
      console.error('Error removing submission:', error);
      setMessage({
        type: 'error',
        text: error.message || 'Failed to remove submission'
      });
    }
  };

  const handleAssignToLineItem = async (submissionId: string, lineItemId: string) => {
    try {
      // Find the submission to get domain ID
      let domainId: string | null = null;
      for (const [groupId, submissions] of Object.entries(siteSubmissions)) {
        const submission = submissions.find(s => s.id === submissionId);
        if (submission) {
          domainId = submission.domainId;
          break;
        }
      }

      if (!domainId) {
        throw new Error('Submission not found');
      }

      const response = await fetch(
        `/api/orders/${orderId}/line-items/${lineItemId}/assign-domain`,
        {
          method: 'POST',
          headers: { 'Content-Type': 'application/json' },
          body: JSON.stringify({ submissionId, domainId })
        }
      );

      if (!response.ok) {
        const error = await response.json();
        throw new Error(error.error || 'Failed to assign domain to line item');
      }

      // Refresh both submissions and line items
      await loadSiteSubmissions();
      await loadOrder();
      setMessage({
        type: 'success',
        text: 'Domain successfully assigned to line item'
      });
    } catch (error) {
      console.error('Error assigning to line item:', error);
      setMessage({
        type: 'error',
        text: error instanceof Error ? error.message : 'Failed to assign domain to line item'
      });
    }
  };

  const handleSwitchDomain = async (submissionId: string, groupId: string, targetPrimaryId?: string) => {
    try {
      setAssigningDomain(submissionId);
      
      const response = await fetch(`/api/orders/${orderId}/groups/${groupId}/site-selections/${submissionId}/switch`, {
        method: 'POST',
        headers: { 'Content-Type': 'application/json' },
        credentials: 'include',
        body: JSON.stringify({ targetPrimaryId })
      });
      
      if (!response.ok) {
        const errorData = await response.json().catch(() => ({ error: 'Unknown error' }));
        throw new Error(errorData.error || 'Failed to switch domain');
      }
      
      const result = await response.json();
      
      // Reload submissions to show the update
      await loadSiteSubmissions();
      setMessage({
        type: 'success',
        text: result.message || 'Domain switched successfully'
      });
      
    } catch (error: any) {
      console.error('Error switching domain:', error);
      setMessage({
        type: 'error',
        text: error.message || 'Failed to switch domain'
      });
    } finally {
      setAssigningDomain(null);
    }
  };

  const handleAssignTargetPage = async (submissionId: string, targetPageUrl: string, groupId: string) => {
    try {
      setAssigningDomain(submissionId);
      
      // Create an AbortController for timeout
      const controller = new AbortController();
      const timeoutId = setTimeout(() => controller.abort(), 15000); // 15 second timeout
      
      // Use the new target URL update endpoint
      const response = await fetch(`/api/orders/${orderId}/groups/${groupId}/site-selections/${submissionId}/target-url`, {
        method: 'PATCH',
        headers: { 'Content-Type': 'application/json' },
        credentials: 'include',
        signal: controller.signal,
        body: JSON.stringify({ 
          targetPageUrl,
          anchorText: null // Can be set later
        })
      }).finally(() => clearTimeout(timeoutId));
      
      if (!response.ok) {
        const errorData = await response.json().catch(() => ({ error: 'Unknown error' }));
        throw new Error(errorData.error || 'Failed to update target page assignment');
      }
      
      // Reload submissions to show the update
      await loadSiteSubmissions();
      setMessage({
        type: 'success',
        text: targetPageUrl ? 'Domain assigned to target page successfully' : 'Domain unassigned successfully'
      });
      
    } catch (error: any) {
      console.error('Error assigning target page:', error);
      
      let errorMessage = 'Failed to assign target page';
      if (error.name === 'AbortError') {
        errorMessage = 'Request timed out. Please try again.';
      } else if (error instanceof Error) {
        errorMessage = error.message;
      }
      
      setMessage({
        type: 'error',
        text: `Error: ${errorMessage}`
      });
    } finally {
      setAssigningDomain(null);
    }
  };

  const handleGenerateInvoice = async () => {
    if (!order) return;
    
    setActionLoading(prev => ({ ...prev, generate_invoice: true }));
    try {
      const response = await fetch(`/api/orders/${orderId}/invoice`, {
        method: 'POST',
        headers: { 'Content-Type': 'application/json' },
        body: JSON.stringify({ action: 'generate_invoice' })
      });
      
      if (!response.ok) {
        const error = await response.json();
        throw new Error(error.error || 'Failed to generate invoice');
      }
      
      const result = await response.json();
      setMessage({
        type: 'success',
        text: `Invoice generated successfully for ${result.approvedSites} approved sites`
      });
      
      // Reload order data
      await loadOrder();
    } catch (error) {
      console.error('Error generating invoice:', error);
      setMessage({
        type: 'error',
        text: error instanceof Error ? error.message : 'Failed to generate invoice'
      });
    } finally {
      setActionLoading(prev => ({ ...prev, generate_invoice: false }));
    }
  };

  const handleRegenerateInvoice = async () => {
    if (!order) return;
    
    if (!confirm('Are you sure you want to regenerate the invoice? This will overwrite the existing invoice.')) {
      return;
    }
    
    setActionLoading(prev => ({ ...prev, regenerate_invoice: true }));
    try {
      const response = await fetch(`/api/orders/${orderId}/invoice`, {
        method: 'POST',
        headers: { 'Content-Type': 'application/json' },
        body: JSON.stringify({ action: 'regenerate_invoice' })
      });
      
      if (!response.ok) {
        const error = await response.json();
        throw new Error(error.error || 'Failed to regenerate invoice');
      }
      
      const result = await response.json();
      setMessage({
        type: 'success',
        text: `Invoice regenerated successfully for ${result.approvedSites} approved sites`
      });
      
      // Reload order data
      await loadOrder();
    } catch (error) {
      console.error('Error regenerating invoice:', error);
      setMessage({
        type: 'error',
        text: error instanceof Error ? error.message : 'Failed to regenerate invoice'
      });
    } finally {
      setActionLoading(prev => ({ ...prev, regenerate_invoice: false }));
    }
  };

  const handleMarkPaid = async () => {
    if (!order) return;
    
    setActionLoading(prev => ({ ...prev, mark_paid: true }));
    try {
      const response = await fetch(`/api/orders/${orderId}/invoice`, {
        method: 'POST',
        headers: { 'Content-Type': 'application/json' },
        body: JSON.stringify({ action: 'mark_paid' })
      });
      
      if (!response.ok) {
        const error = await response.json();
        throw new Error(error.error || 'Failed to mark as paid');
      }
      
      setMessage({
        type: 'success',
        text: 'Order marked as paid successfully'
      });
      
      // Reload order data
      await loadOrder();
    } catch (error) {
      console.error('Error marking as paid:', error);
      setMessage({
        type: 'error',
        text: error instanceof Error ? error.message : 'Failed to mark as paid'
      });
    } finally {
      setActionLoading(prev => ({ ...prev, mark_paid: false }));
    }
  };

  const handleGenerateWorkflows = async () => {
    if (!order || order.status !== 'paid') {
      setMessage({
        type: 'warning',
        text: 'Order must be paid before generating workflows'
      });
      return;
    }
    
    setActionLoading(prev => ({ ...prev, generate_workflows: true }));
    try {
      const response = await fetch(`/api/orders/${orderId}/generate-workflows`, {
        method: 'POST',
        headers: { 'Content-Type': 'application/json' }
      });
      
      if (!response.ok) {
        const data = await response.json();
        throw new Error(data.error || 'Failed to generate workflows');
      }
      
      const data = await response.json();
      setMessage({
        type: 'success',
        text: `Successfully generated ${data.workflowsCreated} workflows!`
      });
      await loadOrder();
    } catch (err) {
      console.error('Error generating workflows:', err);
      setMessage({
        type: 'error',
        text: err instanceof Error ? err.message : 'Failed to generate workflows'
      });
    } finally {
      setActionLoading(prev => ({ ...prev, generate_workflows: false }));
    }
  };

  // DEPRECATED: Rebalance pools removed in favor of status-based system
  // const handleRebalancePools = async () => { ... };

  const handleChangeInclusionStatus = async (submissionId: string, groupId: string, status: 'included' | 'excluded' | 'saved_for_later', reason?: string) => {
    try {
      const response = await fetch(`/api/orders/${orderId}/groups/${groupId}/submissions/${submissionId}/inclusion`, {
        method: 'PATCH',
        headers: { 'Content-Type': 'application/json' },
        credentials: 'include',
        body: JSON.stringify({ 
          inclusionStatus: status,
          exclusionReason: reason 
        })
      });

      if (!response.ok) {
        const error = await response.json();
        throw new Error(error.error || 'Failed to update status');
      }

      setMessage({
        type: 'success',
        text: `Domain status updated to ${status.replace(/_/g, ' ')}`
      });
      
      await loadSiteSubmissions();
    } catch (error) {
      console.error('Error updating status:', error);
      setMessage({
        type: 'error',
        text: error instanceof Error ? error.message : 'Failed to update status'
      });
    }
  };

  if (loading) {
    return (
      <AuthWrapper>
        <Header />
        <div className="px-4 sm:px-6 lg:px-8 py-8">
          <div className="flex items-center justify-center h-64">
            <Loader2 className="h-8 w-8 animate-spin text-gray-400" />
          </div>
        </div>
      </AuthWrapper>
    );
  }

  if (error || !order) {
    return (
      <AuthWrapper>
        <Header />
        <div className="px-4 sm:px-6 lg:px-8 py-8">
          <div className="text-center">
            <p className="text-gray-500">{error || 'Order not found'}</p>
            <Link href="/orders" className="mt-4 text-blue-600 hover:underline">
              Back to Orders
            </Link>
          </div>
        </div>
      </AuthWrapper>
    );
  }

  const getStatusColor = (status: string) => {
    switch (status) {
      case 'draft': return 'bg-gray-100 text-gray-800';
      case 'pending_confirmation': return 'bg-yellow-100 text-yellow-800';
      case 'confirmed': return 'bg-blue-100 text-blue-800';
      case 'paid': return 'bg-green-100 text-green-800';
      case 'in_progress': return 'bg-purple-100 text-purple-800';
      case 'completed': return 'bg-green-100 text-green-800';
      case 'cancelled': return 'bg-red-100 text-red-800';
      default: return 'bg-gray-100 text-gray-800';
    }
  };

  const { steps, currentStep } = getProgressSteps(order?.status || '', order?.state);
  const stateDisplay = getStateDisplay(order?.status || '', order?.state);

  // Progressive column system based on workflow stage
  const getWorkflowStage = () => {
    if (!order) return 'initial';
    if (order.status === 'completed') return 'completed';
    if (order.state === 'in_progress') return 'content_creation';
    
    // Check if we have any site submissions - if so, we're past initial selection
    const totalSubmissions = Object.values(siteSubmissions).flat().length;
    
    if (totalSubmissions > 0) {
      // If we have sites, determine if we're in selection or post-approval phase
      const approvedSubmissions = Object.values(siteSubmissions).flat().filter(s => s.submissionStatus === 'client_approved').length;
      
      // If more than half are approved, we're in post-approval consolidation phase
      if (approvedSubmissions / totalSubmissions > 0.5) {
        return 'post_approval';
      }
      
      // Otherwise, we're still in site selection but with consolidated view
      return 'site_selection_with_sites';
    }
    
    // No sites yet - show traditional separate columns
    return 'initial';
  };

  const workflowStage = getWorkflowStage();

  const getColumnConfig = () => {
    switch (workflowStage) {
      case 'site_selection_with_sites':
        return {
          showSeparateDetails: false,
          showGuestPostSite: true,
          showDraftUrl: false,
          showPublishedUrl: false,
          showStatus: true,
          columns: ['client', 'link_details', 'site', 'status']
        };
      case 'post_approval':
        return {
          showSeparateDetails: false,
          showGuestPostSite: true,
          showDraftUrl: false,
          showPublishedUrl: false,
          showStatus: true,
          columns: ['client', 'link_details', 'site', 'status']
        };
      case 'content_creation':
        return {
          showSeparateDetails: false,
          showGuestPostSite: true,
          showDraftUrl: true,
          showPublishedUrl: false,
          showStatus: true,
          columns: ['client', 'link_details', 'site', 'content_status', 'draft_url']
        };
      case 'completed':
        return {
          showSeparateDetails: false,
          showGuestPostSite: true,
          showDraftUrl: false,
          showPublishedUrl: true,
          showStatus: false,
          columns: ['client', 'link_details', 'site', 'published_url', 'completion']
        };
      default:
        return {
          showSeparateDetails: true,
          showGuestPostSite: false,
          showDraftUrl: false,
          showPublishedUrl: false,
          showStatus: false,
          columns: ['client', 'anchor', 'price', 'tools']
        };
    }
  };

  const columnConfig = getColumnConfig();

  const getColumnCount = () => {
    return columnConfig.columns.length;
  };

  // Consolidated Link Details Component
  const LinkDetailsCell = ({ targetPageUrl, anchorText, price }: { 
    targetPageUrl?: string; 
    anchorText?: string; 
    price?: number; 
  }) => (
    <div className="space-y-1.5">
      <div className="flex items-center gap-2 text-sm">
        <Globe className="h-3 w-3 text-gray-400 flex-shrink-0" />
        <span className="text-gray-900 font-medium truncate max-w-[200px]" title={targetPageUrl}>
          {targetPageUrl ? (() => {
            try {
              return new URL(targetPageUrl).pathname;
            } catch {
              return targetPageUrl.length > 30 ? targetPageUrl.substring(0, 30) + '...' : targetPageUrl;
            }
          })() : 'No target page'}
        </span>
      </div>
      <div className="flex items-center gap-2 text-sm">
        <LinkIcon className="h-3 w-3 text-gray-400 flex-shrink-0" />
        <span className="text-gray-700 truncate max-w-[200px]" title={anchorText}>
          "{anchorText || 'No anchor text'}"
        </span>
      </div>
      <div className="flex items-center gap-2 text-sm">
        <DollarSign className="h-3 w-3 text-gray-400 flex-shrink-0" />
        <span className="text-gray-900 font-medium">
          {price ? formatCurrency(price) : 'Price TBD'}
        </span>
      </div>
    </div>
  );

  // Dynamic cell renderer
  const renderTableCell = (
    column: string, 
    data: {
      group: any;
      index: number;
      targetPageUrl?: string;
      anchorText?: string;
      displaySubmission?: any;
      availableForTarget: any[];
      showPoolView: boolean;
      groupId: string;
    }
  ) => {
    const { group, index, targetPageUrl, anchorText, displaySubmission, availableForTarget, showPoolView, groupId } = data;
    
    switch (column) {
      case 'client':
        return (
          <td className="px-6 py-4 pl-8">
            <div className="flex items-center gap-2">
              {showPoolView && availableForTarget.length > 1 && (
                <button
                  className="flex items-center gap-1 p-1 hover:bg-gray-100 rounded"
                  onClick={() => setEditingLineItem(editingLineItem?.groupId === groupId && editingLineItem?.index === index ? null : { groupId, index })}
                  title={`${availableForTarget.length} alternative domains available`}
                >
                  {editingLineItem?.groupId === groupId && editingLineItem?.index === index ? (
                    <ChevronDown className="w-4 h-4 text-gray-600" />
                  ) : (
                    <ChevronRight className="w-4 h-4 text-gray-600" />
                  )}
                  <span className="text-xs text-gray-500 font-medium">
                    {availableForTarget.length} alternatives
                  </span>
                </button>
              )}
              <div className="text-sm">
                <div className="text-gray-900">Link {index + 1}</div>
                <div className="text-gray-500 text-xs mt-0.5">
                  {targetPageUrl ? (
                    <span className="truncate max-w-[200px] block" title={targetPageUrl}>
                      {(() => {
                        try {
                          const url = new URL(targetPageUrl);
                          return url.pathname === '/' ? url.hostname : url.pathname;
                        } catch {
                          return targetPageUrl.length > 40 ? targetPageUrl.substring(0, 40) + '...' : targetPageUrl;
                        }
                      })()}
                    </span>
                  ) : 'No target page selected'}
                </div>
              </div>
            </div>
          </td>
        );
        
      case 'anchor':
        return (
          <td className="px-6 py-4 text-sm text-gray-900">
            {anchorText || '-'}
          </td>
        );
        
      case 'link_details':
        return (
          <td className="px-6 py-4">
            <LinkDetailsCell 
              targetPageUrl={targetPageUrl} 
              anchorText={anchorText}
              price={displaySubmission?.price || (index === 0 ? group.packagePrice : undefined)} 
            />
          </td>
        );
        
      case 'site':
        return columnConfig.showGuestPostSite ? (
          <td className="px-6 py-4">
            {displaySubmission ? (
              <div className="flex items-center gap-2">
                <Globe className="h-4 w-4 text-blue-600" />
                <div className="flex-1">
                  <div className="flex items-center gap-2">
                    <div className="text-sm font-medium text-gray-900">
                      {displaySubmission.domain?.domain || 'Unknown'}
                    </div>
                    {group.bulkAnalysisProjectId && displaySubmission.domainId && (
                      <a
                        href={`/clients/${group.clientId}/bulk-analysis/projects/${group.bulkAnalysisProjectId}?guided=${displaySubmission.domainId}`}
                        className="inline-flex items-center px-1.5 py-0.5 text-xs bg-indigo-100 text-indigo-700 hover:bg-indigo-200 rounded transition-colors"
                        title="View detailed domain analysis"
                        onClick={(e) => e.stopPropagation()}
                      >
                        <ExternalLink className="w-3 h-3 mr-0.5" />
                        Analysis
                      </a>
                    )}
                  </div>
                  <div className="flex items-center gap-2 mt-1">
                    <span className={`text-xs ${
                      displaySubmission.submissionStatus === 'client_approved' ? 'text-green-600' :
                      displaySubmission.submissionStatus === 'client_rejected' ? 'text-red-600' :
                      'text-yellow-600'
                    }`}>
                      {displaySubmission.submissionStatus === 'client_approved' ? '✓ Approved' :
                       displaySubmission.submissionStatus === 'client_rejected' ? '✗ Rejected' :
                       '⏳ Pending'}
                    </span>
                    {displaySubmission.domainRating && (
                      <span className="text-xs text-gray-500">DR: {displaySubmission.domainRating}</span>
                    )}
                    {displaySubmission.traffic && (
                      <span className="text-xs text-gray-500">Traffic: {displaySubmission.traffic.toLocaleString()}</span>
                    )}
                    {displaySubmission.metadata?.hasDataForSeoResults && (
                      <span className="text-xs text-indigo-600" title="Has keyword ranking data">
                        <Search className="inline h-3 w-3" />
                      </span>
                    )}
                    {displaySubmission.metadata?.qualificationStatus && (
                      <span className={`text-xs ${
                        displaySubmission.metadata.qualificationStatus === 'high_quality' ? 'text-green-600' :
                        displaySubmission.metadata.qualificationStatus === 'good_quality' ? 'text-blue-600' :
                        displaySubmission.metadata.qualificationStatus === 'marginal_quality' ? 'text-yellow-600' :
                        'text-gray-600'
                      }`}>
                        {displaySubmission.metadata.qualificationStatus === 'high_quality' ? '★★★' :
                         displaySubmission.metadata.qualificationStatus === 'good_quality' ? '★★' :
                         displaySubmission.metadata.qualificationStatus === 'marginal_quality' ? '★' :
                         '○'}
                      </span>
                    )}
                    {displaySubmission.metadata?.overlapStatus && (
                      <span 
                        className={`inline-flex items-center px-1.5 py-0.5 text-xs rounded-full cursor-help ${
                          displaySubmission.metadata.overlapStatus === 'direct' ? 'bg-green-100 text-green-700' :
                          displaySubmission.metadata.overlapStatus === 'related' ? 'bg-blue-100 text-blue-700' :
                          displaySubmission.metadata.overlapStatus === 'both' ? 'bg-purple-100 text-purple-700' :
                          'bg-gray-100 text-gray-600'
                        }`}
                        title={`AI Analysis: ${
                          displaySubmission.metadata.overlapStatus === 'both' ? 'STRONGEST: Perfect match - site ranks for both core and related keywords' :
                          displaySubmission.metadata.overlapStatus === 'direct' ? 'VERY STRONG: Direct keyword match - site ranks for your core keywords' :
                          displaySubmission.metadata.overlapStatus === 'related' ? 'DECENT: Related topic match - site ranks for related keywords' :
                          'No keyword overlap detected'
                        }${displaySubmission.metadata.topicScope ? ` | Content strategy: ${displaySubmission.metadata.topicScope.replace('_', ' ')}` : ''}`}
                      >
                        <Sparkles className="w-3 h-3 mr-0.5" />
                        AI
                      </span>
                    )}
                  </div>
                </div>
              </div>
            ) : availableForTarget.length > 0 ? (
              <div className="flex items-center gap-2">
                {assigningDomain && (
                  <Loader2 className="h-4 w-4 animate-spin text-gray-500" />
                )}
                <select
                  className="text-sm border-gray-300 rounded-md flex-1"
                  defaultValue=""
                  disabled={!!assigningDomain}
                  onChange={async (e) => {
                    if (e.target.value && targetPageUrl) {
                      // Update the selected domain's target URL
                      await handleAssignTargetPage(e.target.value, targetPageUrl, groupId);
                    }
                  }}
                >
                  <option value="">Select from pool ({availableForTarget.length} available)</option>
                  {availableForTarget.map(sub => (
                    <option key={sub.id} value={sub.id}>
                      {sub.domain?.domain} 
                      {sub.domainRating ? ` (DR: ${sub.domainRating})` : ''}
                      {sub.metadata?.targetPageUrl && sub.metadata.targetPageUrl !== targetPageUrl ? ' - suggested for other' : ''}
                    </option>
                  ))}
                </select>
              </div>
            ) : (
              <span className="text-sm text-gray-400">No sites available</span>
            )}
          </td>
        ) : null;
        
      case 'price':
        return (
          <td className="px-6 py-4 text-right text-sm text-gray-900">
            {index === 0 ? formatCurrency(group.packagePrice || 0) : ''}
          </td>
        );
        
      case 'status':
        return (
          <td className="px-6 py-4">
            <div className="text-sm">
              {displaySubmission ? (
                <span className={`inline-flex items-center px-2 py-1 rounded-full text-xs font-medium ${
                  displaySubmission.submissionStatus === 'client_approved' ? 'bg-green-100 text-green-800' :
                  displaySubmission.submissionStatus === 'client_rejected' ? 'bg-red-100 text-red-800' :
                  displaySubmission.submissionStatus === 'pending' ? 'bg-yellow-100 text-yellow-800' :
                  'bg-gray-100 text-gray-800'
                }`}>
                  {displaySubmission.submissionStatus === 'client_approved' ? 'Approved' :
                   displaySubmission.submissionStatus === 'client_rejected' ? 'Rejected' :
                   displaySubmission.submissionStatus === 'pending' ? 'Pending Review' :
                   displaySubmission.submissionStatus}
                </span>
              ) : (
                <span className="text-gray-500">Awaiting site selection</span>
              )}
            </div>
          </td>
        );
        
      case 'tools':
        return (
          <td className="px-6 py-4">
            <div className="flex items-center gap-2">
              {/* Tools for individual line items - currently empty but ready for future tools */}
              {/* Bulk Analysis is handled at group level to avoid redundancy */}
              <span className="text-xs text-gray-400">-</span>
            </div>
          </td>
        );
        
      default:
        return <td className="px-6 py-4 text-sm text-gray-500">-</td>;
    }
  };

  return (
    <AuthWrapper>
      <Header />
      <div className="min-h-screen bg-gray-50">
        <div className="px-4 sm:px-6 lg:px-8 py-8">
          {/* Header */}
          <div className="mb-6">
            <div className="flex items-center justify-between">
              <div className="flex items-center gap-4">
                <Link
                  href="/orders"
                  className="inline-flex items-center text-gray-600 hover:text-gray-900"
                >
                  <ArrowLeft className="h-4 w-4 mr-2" />
                  Back to Orders
                </Link>
                <h1 className="text-2xl font-bold text-gray-900">Internal Management - Order #{order.id.slice(0, 8)}</h1>
                <span className={`px-3 py-1 rounded-full text-sm font-medium ${stateDisplay.color}`}>
                  {stateDisplay.label}
                </span>
              </div>
              
              <div className="flex items-center gap-3">
                <button
                  onClick={handleRefresh}
                  disabled={refreshing}
                  className="inline-flex items-center px-3 py-2 border border-gray-300 rounded-md text-gray-700 hover:bg-gray-50 disabled:opacity-50"
                >
                  <RefreshCw className={`w-4 h-4 mr-2 ${refreshing ? 'animate-spin' : ''}`} />
                  Refresh
                </button>
                <Link
                  href={`/orders/${order.id}`}
                  className="inline-flex items-center px-4 py-2 border border-gray-300 rounded-md text-gray-700 hover:bg-gray-50"
                >
                  <Eye className="h-4 w-4 mr-2" />
                  View Order
                </Link>
              </div>
            </div>
          </div>

          {/* Message */}
          {message && (
            <div className={`mb-6 p-4 rounded-lg flex items-start gap-3 ${
              message.type === 'error' ? 'bg-red-50 text-red-800' :
              message.type === 'warning' ? 'bg-yellow-50 text-yellow-800' :
              message.type === 'success' ? 'bg-green-50 text-green-800' :
              'bg-blue-50 text-blue-800'
            }`}>
              {message.type === 'error' ? <AlertCircle className="h-5 w-5 mt-0.5" /> :
               message.type === 'warning' ? <AlertCircle className="h-5 w-5 mt-0.5" /> :
               message.type === 'success' ? <CheckCircle className="h-5 w-5 mt-0.5" /> :
               <AlertCircle className="h-5 w-5 mt-0.5" />}
              <div className="flex-1">{message.text}</div>
            </div>
          )}

          {/* Three Column Layout */}
          <div className="grid grid-cols-1 lg:grid-cols-3 gap-6">
            {/* Left Column - Progress Steps */}
            <div className="lg:col-span-1">
              <div className="bg-white rounded-lg border border-gray-200 shadow-sm p-6">
                <h2 className="text-lg font-semibold mb-4">Order Progress</h2>
                <div className="space-y-4">
                  {steps.map((step, index) => {
                    const Icon = step.icon;
                    const isCompleted = index < currentStep;
                    const isCurrent = index === currentStep;
                    
                    return (
                      <div key={step.id} className="relative">
                        <div className="flex items-start gap-3">
                          <div className={`
                            w-8 h-8 rounded-full flex items-center justify-center flex-shrink-0
                            ${isCompleted ? 'bg-green-500' : isCurrent ? 'bg-blue-500' : 'bg-gray-300'}
                          `}>
                            <Icon className="w-4 h-4 text-white" />
                          </div>
                          <div className="flex-1">
                            <p className={`text-sm font-medium ${
                              isCompleted || isCurrent ? 'text-gray-900' : 'text-gray-500'
                            }`}>
                              {step.label}
                            </p>
                            <p className="text-xs text-gray-500 mt-1">
                              {step.description}
                            </p>
                          </div>
                        </div>
                        {index < steps.length - 1 && (
                          <div className={`
                            absolute left-4 top-8 w-0.5 h-8
                            ${isCompleted ? 'bg-green-500' : 'bg-gray-300'}
                          `} />
                        )}
                      </div>
                    );
                  })}
                </div>
                
                {/* Internal Actions Box */}
                <div className="mt-6 pt-6 border-t">
                  <h3 className="text-sm font-medium text-gray-900 mb-3">Internal Actions</h3>
                  <div className="space-y-2">
                    {/* Order Confirmation with Target Page Status */}
                    {order.status === 'pending_confirmation' && (
                      <>
                        {/* Target Pages Status Section */}
                        {targetPageStatuses.length > 0 && (
                          <div className="mb-4">
                            <div className="flex items-center justify-between mb-2">
                              <h4 className="text-xs font-medium text-gray-700">Target Pages Status</h4>
                              <div className="flex items-center gap-3 text-xs">
                                <span className="flex items-center gap-1">
                                  <CheckCircle className="h-3 w-3 text-green-600" />
                                  {targetPageStatuses.filter(p => p.hasKeywords).length} Ready
                                </span>
                                <span className="flex items-center gap-1">
                                  <AlertCircle className="h-3 w-3 text-yellow-600" />
                                  {targetPageStatuses.filter(p => !p.hasKeywords).length} Need Keywords
                                </span>
                              </div>
                            </div>
                            
                            <div className="space-y-1 max-h-40 overflow-y-auto">
                              {targetPageStatuses.map((page) => (
                                <div key={page.id} className={`flex items-center gap-2 p-2 rounded text-xs ${
                                  page.hasKeywords ? 'bg-gray-50' : 'bg-yellow-50'
                                }`}>
                                  <input
                                    type="checkbox"
                                    checked={selectedPages.has(page.id)}
                                    onChange={(e) => {
                                      const newSelected = new Set(selectedPages);
                                      if (e.target.checked) {
                                        newSelected.add(page.id);
                                      } else {
                                        newSelected.delete(page.id);
                                      }
                                      setSelectedPages(newSelected);
                                    }}
                                    disabled={page.hasKeywords}
                                    className="rounded text-indigo-600 h-3 w-3"
                                  />
                                  <div className="flex-1 min-w-0">
                                    <div className="truncate text-gray-700">{page.url}</div>
                                    <div className="flex items-center gap-2 text-xs">
                                      <span className="text-gray-500">{page.clientName}</span>
                                      {page.hasKeywords ? (
                                        <span className="text-green-600 flex items-center gap-1">
                                          <KeyRound className="h-3 w-3" />
                                          {page.keywordCount}
                                        </span>
                                      ) : (
                                        <span className="text-yellow-600">No keywords</span>
                                      )}
                                    </div>
                                  </div>
                                </div>
                              ))}
                            </div>
                            
                            {targetPageStatuses.some(p => !p.hasKeywords) && (
                              <button
                                onClick={generateKeywordsForSelected}
                                disabled={generatingKeywords || selectedPages.size === 0}
                                className="mt-2 w-full px-3 py-2 bg-purple-600 text-white text-xs rounded-md hover:bg-purple-700 disabled:opacity-50 disabled:cursor-not-allowed flex items-center justify-center gap-2"
                              >
                                {generatingKeywords ? (
                                  <>
                                    <Loader2 className="h-3 w-3 animate-spin" />
                                    {currentProcessingPage ? 'Processing...' : 'Generating...'}
                                  </>
                                ) : (
                                  <>
                                    <Sparkles className="h-3 w-3" />
                                    Generate Keywords ({selectedPages.size})
                                  </>
                                )}
                              </button>
                            )}
                          </div>
                        )}
                        
                        {/* Confirm Order Button */}
                        <button
                          onClick={handleConfirmOrder}
                          disabled={actionLoading.confirm || targetPageStatuses.some(p => !p.hasKeywords)}
                          className="w-full px-3 py-2 bg-blue-600 text-white text-sm rounded-md hover:bg-blue-700 disabled:opacity-50 disabled:cursor-not-allowed"
                        >
                          {actionLoading.confirm ? (
                            <span className="flex items-center justify-center gap-2">
                              <Loader2 className="h-4 w-4 animate-spin" />
                              Confirming...
                            </span>
                          ) : (
                            'Confirm Order'
                          )}
                        </button>
                        
                        {targetPageStatuses.some(p => !p.hasKeywords) && (
                          <p className="text-xs text-yellow-600 mt-1">
                            Generate keywords for all target pages before confirming
                          </p>
                        )}
                      </>
                    )}
                    
                    {/* Bulk Analysis Links - Available during analysis and review phases (orderGroups mode only) */}
<<<<<<< HEAD
                    {!useLineItemsView && (order.state === 'analyzing' || order.state === 'finding_sites' || order.state === 'sites_ready' || order.state === 'site_review' || order.state === 'client_reviewing') && order.orderGroups && (
                      <div className="space-y-2">
                        <div className="text-xs text-gray-600 mb-1">
                          {(order.state === 'sites_ready' || order.state === 'site_review' || order.state === 'client_reviewing') ? 
=======
                    {!useLineItemsView && (order.state === 'analyzing' || order.state === 'sites_ready' || order.state === 'client_reviewing') && order.orderGroups && (
                      <div className="space-y-2">
                        <div className="text-xs text-gray-600 mb-1">
                          {(order.state === 'sites_ready' || order.state === 'client_reviewing') ? 
>>>>>>> e1537164
                            'Bulk Analysis Projects:' : 
                            'Find and analyze sites:'
                          }
                        </div>
                        {order.orderGroups.map(group => (
                          <div key={group.id} className="space-y-1">
                            <div className="flex items-center justify-between">
                              <span className="text-xs font-medium text-gray-700">
                                {group.client.name}
                              </span>
                              <ChangeBulkAnalysisProject
                                orderGroupId={group.id}
                                orderId={order.id}
                                clientId={group.clientId}
                                clientName={group.client.name}
                                currentProjectId={group.bulkAnalysisProjectId}
                                onProjectChanged={() => loadOrder()}
                              />
                            </div>
                            {group.bulkAnalysisProjectId && (
                              <Link
                                href={`/clients/${group.clientId}/bulk-analysis/projects/${group.bulkAnalysisProjectId}`}
                                className="block w-full px-3 py-2 bg-blue-600 text-white text-sm rounded-md hover:bg-blue-700 text-center"
                              >
                                Analyze {group.client.name}
                              </Link>
                            )}
                          </div>
                        ))}
                      </div>
                    )}
                    
                    {/* Site Readiness */}
                    {(order.state === 'analyzing') && (
                      <button
                        onClick={handleMarkSitesReady}
                        disabled={actionLoading.sites_ready}
                        className="w-full px-3 py-2 bg-green-600 text-white text-sm rounded-md hover:bg-green-700 disabled:opacity-50"
                      >
                        {actionLoading.sites_ready ? (
                          <span className="flex items-center justify-center gap-2">
                            <Loader2 className="h-4 w-4 animate-spin" />
                            Updating...
                          </span>
                        ) : (
                          'Mark Sites Ready'
                        )}
                      </button>
                    )}
                    
                    {/* Generate Invoice - after sites are approved */}
                    {order.status === 'confirmed' && !order.invoicedAt && (
                      <button
                        onClick={handleGenerateInvoice}
                        disabled={actionLoading.generate_invoice}
                        className="w-full px-3 py-2 bg-orange-600 text-white text-sm rounded-md hover:bg-orange-700 disabled:opacity-50"
                      >
                        {actionLoading.generate_invoice ? (
                          <span className="flex items-center justify-center gap-2">
                            <Loader2 className="h-4 w-4 animate-spin" />
                            Generating...
                          </span>
                        ) : (
                          <span className="flex items-center justify-center gap-2">
                            <CreditCard className="h-4 w-4" />
                            Generate Invoice
                          </span>
                        )}
                      </button>
                    )}

                    {/* View Invoice - after invoice generated */}
                    {order.invoicedAt && (
                      <>
                        <button
                          onClick={() => router.push(`/orders/${orderId}/invoice`)}
                          className="w-full px-3 py-2 bg-blue-600 text-white text-sm rounded-md hover:bg-blue-700"
                        >
                          <span className="flex items-center justify-center gap-2">
                            <FileText className="h-4 w-4" />
                            View Invoice
                          </span>
                        </button>
                        
                        {/* Regenerate Invoice - for corrections */}
                        {!order.paidAt && (
                          <button
                            onClick={handleRegenerateInvoice}
                            disabled={actionLoading.regenerate_invoice}
                            className="w-full px-3 py-2 bg-amber-600 text-white text-sm rounded-md hover:bg-amber-700 disabled:opacity-50"
                          >
                            {actionLoading.regenerate_invoice ? (
                              <span className="flex items-center justify-center gap-2">
                                <Loader2 className="h-4 w-4 animate-spin" />
                                Regenerating...
                              </span>
                            ) : (
                              <span className="flex items-center justify-center gap-2">
                                <RefreshCw className="h-4 w-4" />
                                Regenerate Invoice
                              </span>
                            )}
                          </button>
                        )}
                      </>
                    )}
                    
                    {/* Mark as Paid - after invoice generated */}
                    {order.invoicedAt && !order.paidAt && (
                      <button
                        onClick={handleMarkPaid}
                        disabled={actionLoading.mark_paid}
                        className="w-full px-3 py-2 bg-green-600 text-white text-sm rounded-md hover:bg-green-700 disabled:opacity-50"
                      >
                        {actionLoading.mark_paid ? (
                          <span className="flex items-center justify-center gap-2">
                            <Loader2 className="h-4 w-4 animate-spin" />
                            Processing...
                          </span>
                        ) : (
                          <span className="flex items-center justify-center gap-2">
                            <CheckCircle className="h-4 w-4" />
                            Mark as Paid
                          </span>
                        )}
                      </button>
                    )}

                    {/* Workflow Generation */}
                    {order.status === 'paid' && (
                      <button
                        onClick={handleGenerateWorkflows}
                        disabled={actionLoading.generate_workflows}
                        className="w-full px-3 py-2 bg-purple-600 text-white text-sm rounded-md hover:bg-purple-700 disabled:opacity-50"
                      >
                        {actionLoading.generate_workflows ? (
                          <span className="flex items-center justify-center gap-2">
                            <Loader2 className="h-4 w-4 animate-spin" />
                            Generating...
                          </span>
                        ) : (
                          'Generate Workflows'
                        )}
                      </button>
                    )}
                    
                    {/* Pool rebalancing removed - using status-based system now */}
                  </div>
                </div>
              </div>
              
              {/* Account Information */}
              <div className="bg-white rounded-lg border border-gray-200 shadow-sm p-6 mt-6">
                <h3 className="text-lg font-semibold text-gray-900 mb-4">Account Information</h3>
                <dl className="space-y-3">
                  <div>
                    <dt className="text-sm text-gray-500">Account Name</dt>
                    <dd className="text-sm font-medium text-gray-900">{order.account?.contactName || order.account?.companyName || 'Unknown'}</dd>
                  </div>
                  <div>
                    <dt className="text-sm text-gray-500">Email</dt>
                    <dd className="text-sm font-medium text-gray-900">{order.account?.email || 'No email'}</dd>
                  </div>
                  {order.account?.companyName && order.account?.contactName && (
                    <div>
                      <dt className="text-sm text-gray-500">Company</dt>
                      <dd className="text-sm font-medium text-gray-900">{order.account.companyName}</dd>
                    </div>
                  )}
                </dl>
              </div>
              
              {/* Financial Summary - Internal View */}
              <div className="bg-white rounded-lg border border-gray-200 shadow-sm p-6 mt-6">
                <h3 className="text-lg font-semibold text-gray-900 mb-4 flex items-center">
                  <CreditCard className="h-5 w-5 mr-2 text-green-600" />
                  Financial Summary
                </h3>
                <div className="grid grid-cols-2 gap-4">
                  <div>
                    <h4 className="text-sm font-medium text-gray-700 mb-3">Revenue Breakdown</h4>
                    <dl className="space-y-2">
                      <div className="flex justify-between text-sm">
                        <dt className="text-gray-600">Total Revenue</dt>
                        <dd className="font-medium text-gray-900">{formatCurrency(order.totalPrice)}</dd>
                      </div>
                      <div className="flex justify-between text-sm">
                        <dt className="text-gray-600">Wholesale Costs</dt>
                        <dd className="font-medium text-gray-900">
                          {formatCurrency(getWholesaleTotal(order))}
                        </dd>
                      </div>
                      <div className="flex justify-between text-sm">
                        <dt className="text-gray-600">Service Fees ({getTotalLinkCount(order)} × $79)</dt>
                        <dd className="font-medium text-gray-900">
                          {formatCurrency(getTotalServiceFees(order))}
                        </dd>
                      </div>
                      <div className="flex justify-between text-sm pt-2 border-t">
                        <dt className="font-medium text-gray-900">Gross Profit</dt>
                        <dd className="font-bold text-green-600">
                          {formatCurrency(getTotalServiceFees(order))}
                        </dd>
                      </div>
                      <div className="flex justify-between text-sm">
                        <dt className="text-gray-600">Margin</dt>
                        <dd className="font-medium text-gray-900">
                          {order.totalPrice > 0 ? 
                            `${Math.round((getTotalServiceFees(order) / order.totalPrice) * 100)}%` : 
                            'N/A'
                          }
                        </dd>
                      </div>
                    </dl>
                  </div>
                  
                  <div>
                    <h4 className="text-sm font-medium text-gray-700 mb-3">Per-Link Analysis</h4>
                    <dl className="space-y-2">
                      <div className="flex justify-between text-sm">
                        <dt className="text-gray-600">Avg Client Price</dt>
                        <dd className="font-medium text-gray-900">
                          {formatCurrency(getAveragePricePerLink(order))}
                        </dd>
                      </div>
                      <div className="flex justify-between text-sm">
                        <dt className="text-gray-600">Avg Wholesale</dt>
                        <dd className="font-medium text-gray-900">
                          {formatCurrency(getAverageWholesalePerLink(order))}
                        </dd>
                      </div>
                      <div className="flex justify-between text-sm">
                        <dt className="text-gray-600">Service Fee</dt>
                        <dd className="font-medium text-gray-900">{formatCurrency(7900)}</dd>
                      </div>
                    </dl>
                    
                    {order.estimatedPricePerLink && (
                      <div className="mt-3 p-2 bg-blue-50 rounded">
                        <div className="flex justify-between text-sm">
                          <dt className="text-blue-900">Target per Link</dt>
                          <dd className="font-medium text-blue-700">{formatCurrency(order.estimatedPricePerLink)}</dd>
                        </div>
                        <div className="flex justify-between text-sm mt-1">
                          <dt className="text-blue-900">Current avg per Link</dt>
                          <dd className="font-medium text-blue-700">
                            {formatCurrency(order.totalPrice / (order.orderGroups?.reduce((sum, g) => sum + g.linkCount, 0) || 1))}
                          </dd>
                        </div>
                        <div className="text-xs text-blue-600 mt-1">
                          {getAveragePricePerLink(order) <= order.estimatedPricePerLink ? 
                            '✓ Within target' : 
                            `${formatCurrency(getAveragePricePerLink(order) - order.estimatedPricePerLink)} over target`
                          }
                        </div>
                      </div>
                    )}
                  </div>
                </div>
                
                {order.status === 'draft' && (
                  <div className="mt-3 p-2 bg-yellow-50 border border-yellow-200 rounded">
                    <p className="text-xs text-yellow-700">
                      <AlertCircle className="h-3 w-3 inline mr-1" />
                      Prices are estimates based on current market rates. Final pricing confirmed at approval.
                    </p>
                  </div>
                )}
              </div>
              
              {/* Customer Preferences */}
              {(order.preferencesDrMin || order.preferencesTrafficMin || order.estimatedPricePerLink) && (
                <div className="bg-white rounded-lg border border-gray-200 shadow-sm p-6 mt-6">
                  <h3 className="text-lg font-semibold text-gray-900 mb-4 flex items-center">
                    <Target className="h-5 w-5 mr-2 text-blue-600" />
                    Customer Preferences
                  </h3>
                  <dl className="space-y-3">
                    {/* Target Budget */}
                    {order.estimatedPricePerLink && (
                      <div className="bg-blue-50 p-3 rounded-md">
                        <dt className="text-sm font-medium text-blue-900">Target Price per Link</dt>
                        <dd className="text-lg font-bold text-blue-700">{formatCurrency(order.estimatedPricePerLink)}</dd>
                        <dd className="text-xs text-blue-600 mt-1">
                          Wholesale: ~{formatCurrency((order.estimatedPricePerLink || 0) - 7900)}
                        </dd>
                      </div>
                    )}
                    
                    {/* Total Order Target */}
                    {order.estimatedLinksCount && order.estimatedPricePerLink && (
                      <div>
                        <dt className="text-sm text-gray-500">Target Order Size</dt>
                        <dd className="text-sm font-medium text-gray-900">
                          {order.estimatedLinksCount} links × {formatCurrency(order.estimatedPricePerLink)} = {formatCurrency((order.estimatedLinksCount || 0) * (order.estimatedPricePerLink || 0))}
                        </dd>
                      </div>
                    )}
                    
                    {/* DR Range */}
                    {(order.preferencesDrMin || order.preferencesDrMax) && (
                      <div>
                        <dt className="text-sm text-gray-500">Domain Rating</dt>
                        <dd className="text-sm font-medium text-gray-900">
                          DR {order.preferencesDrMin || 0} - {order.preferencesDrMax || 100}
                        </dd>
                      </div>
                    )}
                    
                    {/* Traffic */}
                    {order.preferencesTrafficMin && (
                      <div>
                        <dt className="text-sm text-gray-500">Minimum Traffic</dt>
                        <dd className="text-sm font-medium text-gray-900">
                          {order.preferencesTrafficMin.toLocaleString()}+ monthly visitors
                        </dd>
                      </div>
                    )}
                    
                    {/* Categories */}
                    {order.preferencesCategories && order.preferencesCategories.length > 0 && (
                      <div>
                        <dt className="text-sm text-gray-500">Categories</dt>
                        <dd className="text-sm text-gray-900">
                          <div className="flex flex-wrap gap-1 mt-1">
                            {order.preferencesCategories.map((cat, idx) => (
                              <span key={idx} className="px-2 py-1 bg-gray-100 text-gray-700 text-xs rounded">
                                {cat}
                              </span>
                            ))}
                          </div>
                        </dd>
                      </div>
                    )}
                    
                    {/* Niches */}
                    {order.preferencesNiches && order.preferencesNiches.length > 0 && (
                      <div>
                        <dt className="text-sm text-gray-500">Niches</dt>
                        <dd className="text-sm text-gray-900">
                          <div className="flex flex-wrap gap-1 mt-1">
                            {order.preferencesNiches.map((niche, idx) => (
                              <span key={idx} className="px-2 py-1 bg-gray-100 text-gray-700 text-xs rounded">
                                {niche}
                              </span>
                            ))}
                          </div>
                        </dd>
                      </div>
                    )}
                  </dl>
                </div>
              )}
            </div>

            {/* Middle/Right Columns - Order Details Table */}
            <div className="lg:col-span-2">
              {/* Site Review Summary Card */}
              {(order.state === 'sites_ready' || order.state === 'client_reviewing') && Object.keys(siteSubmissions).length > 0 && (
                <div className="bg-purple-50 border border-purple-200 rounded-lg p-6 mb-6">
                  <div className="flex items-start justify-between">
                    <div>
                      <h3 className="text-lg font-semibold text-purple-900 flex items-center gap-2">
                        <Users className="h-5 w-5" />
                        Site Review Status
                      </h3>
                      <p className="text-sm text-purple-700 mt-1">
                        Monitor client's site selection progress
                      </p>
                      <div className="flex items-center gap-6 mt-3 text-sm">
                        {Object.entries(siteSubmissions).map(([groupId, submissions]) => {
                          const group = order.orderGroups?.find(g => g.id === groupId);
                          if (!group) return null;
                          const pending = submissions.filter(s => s.status === 'pending').length;
                          const approved = submissions.filter(s => s.status === 'approved').length;
                          const rejected = submissions.filter(s => s.status === 'rejected').length;
                          
                          return (
                            <div key={groupId} className="flex items-center gap-2">
                              <span className="font-medium">{group.client.name}:</span>
                              {pending > 0 && <span className="text-yellow-700">{pending} pending</span>}
                              {approved > 0 && <span className="text-green-700">{approved} approved</span>}
                              {rejected > 0 && <span className="text-red-700">{rejected} rejected</span>}
                            </div>
                          );
                        })}
                      </div>
                    </div>
                    {loadingSubmissions && (
                      <RefreshCw className="h-4 w-4 animate-spin text-purple-600" />
                    )}
                  </div>
                </div>
              )}
              
              {/* Benchmark Display - Shows order wishlist vs actual delivery */}
              {order.status === 'confirmed' && (
                <BenchmarkDisplay
                  orderId={orderId}
                  benchmark={benchmarkData}
                  comparison={comparisonData}
                  showDetails={true}
                  canCreateComparison={true}
                  onCreateComparison={benchmarkData ? handleUpdateComparison : handleCreateBenchmark}
                  onRefresh={loadBenchmarkData}
                  userType="internal"
                />
              )}

              {/* View Toggle */}
              {isLineItemsSystemEnabled() && (
                <div className="mb-4 bg-white rounded-lg border border-gray-200 p-4">
                  <div className="flex items-center justify-between">
                    <div className="flex items-center gap-3">
                      <h3 className="font-medium text-gray-900">Order Management View</h3>
                      <span className="text-sm text-gray-500">
                        {useLineItemsView ? 'Line Items (Beta)' : 'Traditional Groups'}
                      </span>
                    </div>
                    <div className="flex items-center gap-2">
                      <button
                        onClick={() => setUseLineItemsView(false)}
                        className={`px-3 py-1 text-sm rounded-md transition-colors ${
                          !useLineItemsView 
                            ? 'bg-blue-100 text-blue-900 border border-blue-200' 
                            : 'bg-gray-100 text-gray-600 hover:bg-gray-200'
                        }`}
                      >
                        Groups View
                      </button>
                      <button
                        onClick={() => setUseLineItemsView(true)}
                        className={`px-3 py-1 text-sm rounded-md transition-colors ${
                          useLineItemsView 
                            ? 'bg-blue-100 text-blue-900 border border-blue-200' 
                            : 'bg-gray-100 text-gray-600 hover:bg-gray-200'
                        }`}
                      >
                        Line Items
                      </button>
                    </div>
                  </div>
                </div>
              )}

              {/* Order Details Table - Conditional Rendering */}
              {useLineItemsView && isLineItemsSystemEnabled() ? (
                <LineItemsTable
                  orderId={orderId}
                  lineItems={order.lineItems || []}
                  userType="internal"
                  canEdit={true}
                  canAddItems={true}
                  canDeleteItems={true}
                  canAssignDomains={true}
                  canApproveItems={true}
                  onRefresh={() => {
                    // Refresh handler for line items
                    loadOrder();
                  }}
                />
              ) : (
                <OrderSiteReviewTableV2
                  orderId={orderId}
                  orderGroups={order.orderGroups || []}
                  siteSubmissions={siteSubmissions}
                  userType="internal"
                  permissions={{
                    canChangeStatus: true,
                    canAssignTargetPages: true,
                    canApproveReject: true,
                    canGenerateWorkflows: true,
                    canMarkSitesReady: true,
                    canViewInternalTools: true,
                    canViewPricing: true,
                    canEditDomainAssignments: true,
                    canSetExclusionReason: true
                  }}
                  workflowStage={workflowStage}
                  onAssignTargetPage={handleAssignTargetPage}
                  onChangeInclusionStatus={handleChangeInclusionStatus}
                  onEditSubmission={handleEditSubmission}
                  onRemoveSubmission={handleRemoveSubmission}
                  onRefresh={handleRefresh}
                  onAssignToLineItem={handleAssignToLineItem}
                  lineItems={order.lineItems || []}
                  useStatusSystem={true}
                  useLineItems={isLineItemsSystemEnabled()}
                  benchmarkData={benchmarkData}
                />
              )}
              
              {/* Additional Information Cards */}
              <div className="grid grid-cols-1 lg:grid-cols-2 gap-6 mt-6">
                {/* Timeline */}
                <div className="bg-white rounded-lg border border-gray-200 shadow-sm p-6">
                  <h3 className="text-lg font-semibold mb-4">Timeline</h3>
                  <div className="space-y-3">
                    <div className="flex items-start gap-3">
                      <Clock className="h-4 w-4 text-gray-400 mt-0.5" />
                      <div>
                        <p className="text-sm font-medium text-gray-900">Created</p>
                        <p className="text-sm text-gray-600">{new Date(order.createdAt).toLocaleDateString()}</p>
                      </div>
                    </div>
                    {order.approvedAt && (
                      <div className="flex items-start gap-3">
                        <CheckCircle className="h-4 w-4 text-green-500 mt-0.5" />
                        <div>
                          <p className="text-sm font-medium text-gray-900">Confirmed</p>
                          <p className="text-sm text-gray-600">{new Date(order.approvedAt).toLocaleDateString()}</p>
                        </div>
                      </div>
                    )}
                    {order.invoicedAt && (
                      <div className="flex items-start gap-3">
                        <FileText className="h-4 w-4 text-orange-500 mt-0.5" />
                        <div>
                          <p className="text-sm font-medium text-gray-900">Invoiced</p>
                          <p className="text-sm text-gray-600">{new Date(order.invoicedAt).toLocaleDateString()}</p>
                        </div>
                      </div>
                    )}
                    {order.paidAt && (
                      <div className="flex items-start gap-3">
                        <CreditCard className="h-4 w-4 text-green-500 mt-0.5" />
                        <div>
                          <p className="text-sm font-medium text-gray-900">Paid</p>
                          <p className="text-sm text-gray-600">{new Date(order.paidAt).toLocaleDateString()}</p>
                        </div>
                      </div>
                    )}
                  </div>
                </div>
                
                {/* Internal Activity */}
                <div className="bg-white rounded-lg border border-gray-200 shadow-sm p-6">
                  <div className="flex items-center gap-2 mb-4">
                    <Activity className="h-5 w-5 text-gray-600" />
                    <h3 className="text-lg font-semibold text-gray-900">Internal Activity</h3>
                  </div>
                  <div className="space-y-3">
                    {(order.state === 'analyzing') && (
                      <div className="flex items-start gap-3">
                        <div className="w-2 h-2 bg-blue-500 rounded-full mt-1.5 animate-pulse" />
                        <div>
                          <p className="text-sm font-medium text-gray-900">Site analysis in progress</p>
                          <p className="text-xs text-gray-500">Finding placement opportunities</p>
                        </div>
                      </div>
                    )}
                    {(order.state === 'sites_ready') && (
                      <div className="flex items-start gap-3">
                        <div className="w-2 h-2 bg-purple-500 rounded-full mt-1.5" />
                        <div>
                          <p className="text-sm font-medium text-gray-900">Client review active</p>
                          <p className="text-xs text-gray-500">
                            {Object.values(siteSubmissions).reduce((sum, subs) => 
                              sum + subs.filter(s => s.status === 'pending').length, 0
                            )} sites awaiting decision
                          </p>
                        </div>
                      </div>
                    )}
                  </div>
                </div>
              </div>
              
              {/* Notes Section - Full Width */}
              {(order.internalNotes || order.accountNotes) && (
                <div className="mt-6">
                  <div className="bg-white rounded-lg border border-gray-200 shadow-sm p-6">
                    <h3 className="text-lg font-semibold mb-4 flex items-center">
                      <FileText className="h-5 w-5 mr-2 text-gray-400" />
                      Notes
                    </h3>
                    <div className="space-y-4">
                      {order.internalNotes && (
                        <div>
                          <h4 className="text-sm font-medium text-gray-700 mb-1">Internal Notes</h4>
                          <p className="text-sm text-gray-600 whitespace-pre-wrap bg-gray-50 p-3 rounded">{order.internalNotes}</p>
                        </div>
                      )}
                      {order.accountNotes && (
                        <div>
                          <h4 className="text-sm font-medium text-gray-700 mb-1">Account Notes</h4>
                          <p className="text-sm text-gray-600 whitespace-pre-wrap bg-blue-50 p-3 rounded">{order.accountNotes}</p>
                        </div>
                      )}
                    </div>
                  </div>
                </div>
              )}
              
              {/* Pricing Details for Internal Users */}
              <div className="mt-6">
                <div className="bg-white rounded-lg border border-gray-200 shadow-sm p-6">
                  <h3 className="text-lg font-semibold mb-4 flex items-center">
                    <DollarSign className="h-5 w-5 mr-2 text-gray-400" />
                    Pricing Analysis
                  </h3>
                  <div className="grid grid-cols-1 lg:grid-cols-2 gap-6">
                    <div>
                      <h4 className="text-sm font-medium text-gray-700 mb-3">Customer Pricing</h4>
                      <dl className="space-y-2">
                        <div className="flex justify-between text-sm">
                          <dt className="text-gray-600">Subtotal</dt>
                          <dd className="font-medium">{formatCurrency(order.subtotal || order.totalPrice)}</dd>
                        </div>
                        {order.discountAmount && order.discountAmount > 0 && (
                          <div className="flex justify-between text-sm">
                            <dt className="text-gray-600">Discount ({order.discountPercent || '0'}%)</dt>
                            <dd className="font-medium text-green-600">-{formatCurrency(order.discountAmount)}</dd>
                          </div>
                        )}
                        {order.includesClientReview && (
                          <div className="flex justify-between text-sm">
                            <dt className="text-gray-600">Client Review</dt>
                            <dd className="font-medium">{formatCurrency(order.clientReviewFee || 0)}</dd>
                          </div>
                        )}
                        {order.rushDelivery && (
                          <div className="flex justify-between text-sm">
                            <dt className="text-gray-600">Rush Delivery</dt>
                            <dd className="font-medium">{formatCurrency(order.rushFee || 0)}</dd>
                          </div>
                        )}
                        <div className="flex justify-between text-sm pt-2 border-t">
                          <dt className="font-medium">Total Revenue</dt>
                          <dd className="font-bold">{formatCurrency(order.totalPrice)}</dd>
                        </div>
                      </dl>
                    </div>
                    <div>
                      <h4 className="text-sm font-medium text-gray-700 mb-3">Profit Analysis</h4>
                      <dl className="space-y-2">
                        <div className="flex justify-between text-sm">
                          <dt className="text-gray-600">Wholesale Cost</dt>
                          <dd className="font-medium">{formatCurrency(order.totalWholesale || 0)}</dd>
                        </div>
                        <div className="flex justify-between text-sm">
                          <dt className="text-gray-600">Revenue</dt>
                          <dd className="font-medium">{formatCurrency(order.totalPrice)}</dd>
                        </div>
                        <div className="flex justify-between text-sm pt-2 border-t">
                          <dt className="font-medium">Gross Profit</dt>
                          <dd className="font-bold text-green-600">{formatCurrency(order.profitMargin || (order.totalPrice - (order.totalWholesale || 0)))}</dd>
                        </div>
                        <div className="flex justify-between text-sm">
                          <dt className="text-gray-600">Margin</dt>
                          <dd className="font-medium">
                            {order.totalWholesale ? 
                              `${Math.round(((order.totalPrice - order.totalWholesale) / order.totalPrice) * 100)}%` : 
                              'N/A'
                            }
                          </dd>
                        </div>
                      </dl>
                    </div>
                  </div>
                </div>
              </div>
            </div>
          </div>
        </div>
      </div>
    </AuthWrapper>
  );
}<|MERGE_RESOLUTION|>--- conflicted
+++ resolved
@@ -290,13 +290,8 @@
     if (order?.status === 'pending_confirmation') {
       checkTargetPageStatuses();
     }
-<<<<<<< HEAD
-    // Load benchmark data for confirmed orders
-    if (order?.status === 'confirmed') {
-=======
     // Load benchmark data for confirmed orders and orders awaiting confirmation
     if (order?.status === 'confirmed' || order?.status === 'pending_confirmation') {
->>>>>>> e1537164
       loadBenchmarkData();
     }
   }, [order?.state, order?.orderGroups, order?.status]);
@@ -1625,17 +1620,10 @@
                     )}
                     
                     {/* Bulk Analysis Links - Available during analysis and review phases (orderGroups mode only) */}
-<<<<<<< HEAD
-                    {!useLineItemsView && (order.state === 'analyzing' || order.state === 'finding_sites' || order.state === 'sites_ready' || order.state === 'site_review' || order.state === 'client_reviewing') && order.orderGroups && (
-                      <div className="space-y-2">
-                        <div className="text-xs text-gray-600 mb-1">
-                          {(order.state === 'sites_ready' || order.state === 'site_review' || order.state === 'client_reviewing') ? 
-=======
                     {!useLineItemsView && (order.state === 'analyzing' || order.state === 'sites_ready' || order.state === 'client_reviewing') && order.orderGroups && (
                       <div className="space-y-2">
                         <div className="text-xs text-gray-600 mb-1">
                           {(order.state === 'sites_ready' || order.state === 'client_reviewing') ? 
->>>>>>> e1537164
                             'Bulk Analysis Projects:' : 
                             'Find and analyze sites:'
                           }
