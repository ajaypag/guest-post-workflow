'use client';

import React, { useState, useEffect } from 'react';
import { useRouter } from 'next/navigation';
import AccountAuthWrapper from '@/components/AccountAuthWrapper';
import Header from '@/components/Header';
import AccountLayout from '@/components/AccountLayout';
import QuickVettedSitesRequest from '@/components/dashboard/QuickVettedSitesRequest';
import { formatCurrency } from '@/lib/utils/formatting';
import { getStateDisplay } from '@/components/orders/OrderProgressSteps';
import { useNotifications } from '@/lib/contexts/NotificationContext';
import {
  Package,
  FileText,
  Clock,
  CheckCircle,
  AlertCircle,
  User,
  Building,
  ShoppingCart,
  TrendingUp,
  Calendar,
  DollarSign,
  Trash2,
  ExternalLink,
  Settings,
  Plus,
  Sparkles,
  ArrowRight,
  Zap,
  Users,
  ChevronRight,
  Database,
  ChevronDown
} from 'lucide-react';
import QuickVettedSitesRequest from '@/components/dashboard/QuickVettedSitesRequest';

interface Order {
  id: string;
  status: string;
  state?: string;
  totalRetail: number;
  createdAt: string;
  itemCount: number;
  completedCount: number;
  clientNames?: string[];
}


interface Client {
  id: string;
  name: string;
  website: string;
  targetPages: Array<{
    id: string;
    url: string;
  }>;
}

interface AccountDashboardProps {
  user: any;
}

export default function AccountDashboard() {
  const [user, setUser] = useState<any>(null);

  return (
    <AccountAuthWrapper>
      {(authUser: any) => (
        <>
          <Header />
          <ConditionalAccountLayout user={authUser} />
        </>
      )}
    </AccountAuthWrapper>
  );
}

function SidebarNotifications() {
  const router = useRouter();
  const { notifications } = useNotifications();

  if (!notifications || notifications.actionRequiredCount === 0) {
    return null;
  }

  return (
    <div className="bg-gradient-to-br from-red-50 to-red-100 border border-red-200 rounded-lg p-3">
      {/* Header */}
      <div className="flex items-center gap-2 mb-3">
        <div className="p-1 bg-red-500 rounded-full">
          <AlertCircle className="h-3 w-3 text-white" />
        </div>
        <div>
          <h3 className="text-sm font-bold text-red-900">Action Required</h3>
          <p className="text-xs text-red-700">{notifications.actionRequiredCount} orders</p>
        </div>
      </div>
      
      {/* Order List with Rich Data */}
      <div className="space-y-1.5 mb-3">
        {notifications.urgentOrders.slice(0, 3).map((order) => (
          <div
            key={order.id}
            onClick={() => router.push(`/orders/${order.id}`)}
            className="bg-white/80 hover:bg-white border border-red-200/50 rounded-md p-2 cursor-pointer transition-all group"
          >
            <div className="flex items-center justify-between">
              <div className="flex-1 min-w-0">
                <p className="text-xs font-medium text-red-900 truncate">
                  {order.accountName}
                </p>
                <p className="text-xs text-red-600 mb-1">
                  {order.message}
                </p>
                {/* Rich data line */}
                <div className="flex items-center gap-2 text-xs text-red-800/70">
                  <span>{order.lineItemCount} link{order.lineItemCount !== 1 ? 's' : ''}</span>
                  <span>•</span>
                  <span>{formatCurrency(order.totalRetail)}</span>
                </div>
              </div>
              <ChevronRight className="h-3 w-3 text-red-500 group-hover:translate-x-0.5 transition-transform flex-shrink-0 ml-1" />
            </div>
          </div>
        ))}
        {notifications.urgentOrders.length > 3 && (
          <p className="text-xs text-red-600 text-center py-1">
            +{notifications.urgentOrders.length - 3} more
          </p>
        )}
      </div>
      
      {/* View All Button */}
      <button
        onClick={() => router.push('/orders')}
        className="w-full px-2 py-1.5 bg-red-600 hover:bg-red-700 text-white text-xs font-medium rounded transition-colors"
      >
        View All
      </button>
    </div>
  );
}

function AccountDashboardContent({ user }: AccountDashboardProps) {
  const router = useRouter();
  const [loading, setLoading] = useState(true);
  const [orders, setOrders] = useState<Order[]>([]);
  const [clients, setClients] = useState<Client[]>([]);
  const [vettedSitesRequests, setVettedSitesRequests] = useState<any[]>([]);
  const [showRequestForm, setShowRequestForm] = useState(false);
  const [stats, setStats] = useState({
    totalOrders: 0,
    activeOrders: 0,
    completedOrders: 0,
    totalBrands: 0,
  });
  const { notifications } = useNotifications();

  useEffect(() => {
    if (user) {
      loadDashboardData();
    }
  }, [user]);

  const loadDashboardData = async () => {
    try {
      setLoading(true);
      
      // Load orders
      const ordersResponse = await fetch('/api/orders', {
        credentials: 'include',
      });
      
      if (ordersResponse.ok) {
        const { orders: orderData } = await ordersResponse.json();
        setOrders(orderData);
        
        // Calculate stats
        const activeOrders = orderData.filter((o: any) => ['draft', 'approved', 'in_progress'].includes(o.status)).length;
        const completedOrders = orderData.filter((o: any) => o.status === 'completed').length;
        
        setStats(prev => ({
          ...prev,
          totalOrders: orderData.length,
          activeOrders,
          completedOrders,
        }));
      }
      
      // Load account brands
      const clientResponse = await fetch('/api/accounts/client', {
        credentials: 'include',
      });
      
      if (clientResponse.ok) {
        const { clients: clientData, totalBrands } = await clientResponse.json();
        setClients(clientData || []);
        
        // Fetch vetted sites requests
        const requestsResponse = await fetch('/api/vetted-sites/requests', {
          credentials: 'include'
        });
        if (requestsResponse.ok) {
          const { requests: requestData } = await requestsResponse.json();
          setVettedSitesRequests(requestData || []);
        }
        setStats(prev => ({
          ...prev,
          totalBrands: totalBrands || 0,
        }));
      }
      
      
    } catch (error) {
      console.error('Error loading dashboard data:', error);
    } finally {
      setLoading(false);
    }
  };

  const refreshVettedSitesRequests = async () => {
    try {
      const requestsResponse = await fetch('/api/vetted-sites/requests', {
        credentials: 'include',
      });
      
      if (requestsResponse.ok) {
        const { requests: requestData } = await requestsResponse.json();
        setVettedSitesRequests(requestData || []);
      }
    } catch (error) {
      console.error('Error refreshing vetted sites requests:', error);
    }
  };

  const getStatusColor = (status: string) => {
    switch (status) {
      case 'draft':
        return 'text-gray-600 bg-gray-100';
      case 'approved':
        return 'text-blue-600 bg-blue-100';
      case 'in_progress':
        return 'text-yellow-600 bg-yellow-100';
      case 'completed':
        return 'text-green-600 bg-green-100';
      case 'cancelled':
        return 'text-red-600 bg-red-100';
      default:
        return 'text-gray-600 bg-gray-100';
    }
  };

  const getStatusIcon = (status: string) => {
    switch (status) {
      case 'draft':
        return <FileText className="h-4 w-4" />;
      case 'approved':
        return <CheckCircle className="h-4 w-4" />;
      case 'in_progress':
        return <Clock className="h-4 w-4" />;
      case 'completed':
        return <CheckCircle className="h-4 w-4" />;
      case 'cancelled':
        return <AlertCircle className="h-4 w-4" />;
      default:
        return <FileText className="h-4 w-4" />;
    }
  };

  if (loading) {
    return (
      <div className="animate-pulse space-y-6">
        <div className="h-8 bg-gray-200 rounded w-1/4"></div>
        <div className="grid grid-cols-1 md:grid-cols-4 gap-6">
          {[1, 2, 3, 4].map(i => (
            <div key={i} className="bg-gray-200 rounded-lg p-6 h-32"></div>
          ))}
        </div>
      </div>
    );
  }

  // Check if this is a brand new user (no orders, no brands, no vetted sites requests)
  const isNewUser = orders.length === 0 && clients.length === 0 && vettedSitesRequests.length === 0;

  // Show special onboarding for new users
  if (isNewUser) {
    return (
      <div className="space-y-8">
        {/* Main Request Form */}
        <QuickVettedSitesRequest />
<<<<<<< HEAD
=======

        {/* Alternative Options */}
        <div className="bg-gray-50 rounded-xl p-6">
          <h3 className="text-sm font-semibold text-gray-700 mb-4">Other ways to get started:</h3>
          <div className="grid grid-cols-1 md:grid-cols-2 gap-4">
            <button
              onClick={() => router.push('/clients/new')}
              className="bg-white rounded-lg p-4 text-left hover:shadow-md transition-shadow border border-gray-200"
            >
              <div className="flex items-center gap-3 mb-2">
                <div className="p-2 bg-blue-100 rounded-lg">
                  <Building className="h-5 w-5 text-blue-600" />
                </div>
                <span className="font-medium text-gray-900">Add Brand First</span>
              </div>
              <p className="text-sm text-gray-600">
                Set up your brand details and target pages first
              </p>
            </button>

            <button
              onClick={() => router.push('/orders/new')}
              className="bg-white rounded-lg p-4 text-left hover:shadow-md transition-shadow border border-gray-200"
            >
              <div className="flex items-center gap-3 mb-2">
                <div className="p-2 bg-green-100 rounded-lg">
                  <Package className="h-5 w-5 text-green-600" />
                </div>
                <span className="font-medium text-gray-900">Create Order</span>
              </div>
              <p className="text-sm text-gray-600">
                Jump straight to placing a guest post order
              </p>
            </button>
          </div>
        </div>

        {/* Getting Started Steps */}
        <div className="grid grid-cols-1 md:grid-cols-3 gap-6">
          <div className="bg-white rounded-lg shadow-md p-6 relative overflow-hidden">
            <div className="absolute top-0 right-0 w-20 h-20 bg-blue-50 rounded-bl-full"></div>
            <div className="relative">
              <div className="w-12 h-12 bg-blue-100 rounded-lg flex items-center justify-center mb-4">
                <span className="text-2xl font-bold text-blue-600">1</span>
              </div>
              <h3 className="text-lg font-semibold text-gray-900 mb-2">
                Quick Start Flow
              </h3>
              <p className="text-sm text-gray-600 mb-4">
                The fastest way to get started. Just enter a URL and we'll handle the rest.
              </p>
              <button
                onClick={() => router.push('/get-started')}
                className="text-blue-600 hover:text-blue-700 font-medium text-sm inline-flex items-center gap-1"
              >
                Start now
                <ArrowRight className="h-4 w-4" />
              </button>
            </div>
          </div>
>>>>>>> dd23ac40

        {/* Alternative Options */}
        <div className="bg-gray-50 rounded-xl p-6">
          <h3 className="text-sm font-semibold text-gray-700 mb-4">Other ways to get started:</h3>
          <div className="grid grid-cols-1 md:grid-cols-2 gap-4">
            <button
              onClick={() => router.push('/clients/new')}
              className="bg-white rounded-lg p-4 text-left hover:shadow-md transition-shadow border border-gray-200"
            >
              <div className="flex items-center gap-3 mb-2">
                <div className="p-2 bg-blue-100 rounded-lg">
                  <Building className="h-5 w-5 text-blue-600" />
                </div>
                <span className="font-medium text-gray-900">Add Brand First</span>
              </div>
              <p className="text-sm text-gray-600">
                Set up your brand details and target pages first
              </p>
            </button>

            <button
              onClick={() => router.push('/orders/new')}
              className="bg-white rounded-lg p-4 text-left hover:shadow-md transition-shadow border border-gray-200"
            >
              <div className="flex items-center gap-3 mb-2">
                <div className="p-2 bg-green-100 rounded-lg">
                  <Package className="h-5 w-5 text-green-600" />
                </div>
                <span className="font-medium text-gray-900">Create Order</span>
              </div>
              <p className="text-sm text-gray-600">
                Jump straight to placing a guest post order
              </p>
            </button>
          </div>
        </div>

        {/* Empty Stats - Keep minimal */}
        <div className="grid grid-cols-2 md:grid-cols-4 gap-4">
          {[
            { icon: Building, label: 'Active Brands', value: 0, color: 'purple' },
            { icon: Package, label: 'Total Orders', value: 0, color: 'blue' },
            { icon: Clock, label: 'In Progress', value: 0, color: 'yellow' },
            { icon: CheckCircle, label: 'Completed', value: 0, color: 'green' },
          ].map((stat, index) => (
            <div key={index} className="bg-white rounded-lg shadow-sm p-4 opacity-50">
              <div className="flex items-center justify-between mb-2">
                <div className={`p-2 bg-gray-100 rounded-lg`}>
                  <stat.icon className="h-5 w-5 text-gray-400" />
                </div>
              </div>
              <div className="text-xl font-bold text-gray-400">{stat.value}</div>
              <p className="text-xs text-gray-500">{stat.label}</p>
            </div>
          ))}
        </div>
      </div>
    );
  }


  return (
    <div className="space-y-8">
      {/* Stats Grid */}
      <div className="grid grid-cols-2 md:grid-cols-4 gap-4">
        <button 
          onClick={() => router.push('/clients')}
          className="bg-white rounded-lg shadow-md p-6 hover:shadow-lg hover:scale-105 transition-all text-left group cursor-pointer border-2 border-transparent hover:border-purple-200"
        >
          <div className="flex items-center justify-between mb-4">
            <div className="p-3 bg-purple-100 rounded-lg group-hover:bg-purple-200 transition-colors">
              <Building className="h-6 w-6 text-purple-600" />
            </div>
            <ArrowRight className="h-4 w-4 text-gray-400 group-hover:text-purple-600 opacity-0 group-hover:opacity-100 transition-all" />
          </div>
          <div className="text-2xl font-bold text-gray-900 group-hover:text-purple-600 transition-colors">{stats.totalBrands}</div>
          <p className="text-sm text-gray-600 group-hover:text-purple-700 transition-colors">Active Brands</p>
        </button>

        <button 
          onClick={() => router.push('/orders')}
          className="bg-white rounded-lg shadow-md p-6 hover:shadow-lg hover:scale-105 transition-all text-left group cursor-pointer border-2 border-transparent hover:border-blue-200"
        >
          <div className="flex items-center justify-between mb-4">
            <div className="p-3 bg-blue-100 rounded-lg group-hover:bg-blue-200 transition-colors">
              <Package className="h-6 w-6 text-blue-600" />
            </div>
            <ArrowRight className="h-4 w-4 text-gray-400 group-hover:text-blue-600 opacity-0 group-hover:opacity-100 transition-all" />
          </div>
          <div className="text-2xl font-bold text-gray-900 group-hover:text-blue-600 transition-colors">{stats.totalOrders}</div>
          <p className="text-sm text-gray-600 group-hover:text-blue-700 transition-colors">Total Orders</p>
        </button>

        <button 
          onClick={() => router.push('/orders?status=active')}
          className="bg-white rounded-lg shadow-md p-6 hover:shadow-lg hover:scale-105 transition-all text-left group cursor-pointer border-2 border-transparent hover:border-yellow-200"
        >
          <div className="flex items-center justify-between mb-4">
            <div className="p-3 bg-yellow-100 rounded-lg group-hover:bg-yellow-200 transition-colors">
              <Clock className="h-6 w-6 text-yellow-600" />
            </div>
            <ArrowRight className="h-4 w-4 text-gray-400 group-hover:text-yellow-600 opacity-0 group-hover:opacity-100 transition-all" />
          </div>
          <div className="text-2xl font-bold text-gray-900 group-hover:text-yellow-600 transition-colors">{stats.activeOrders}</div>
          <p className="text-sm text-gray-600 group-hover:text-yellow-700 transition-colors">In Progress</p>
        </button>

        <button 
          onClick={() => router.push('/orders?status=completed')}
          className="bg-white rounded-lg shadow-md p-6 hover:shadow-lg hover:scale-105 transition-all text-left group cursor-pointer border-2 border-transparent hover:border-green-200"
        >
          <div className="flex items-center justify-between mb-4">
            <div className="p-3 bg-green-100 rounded-lg group-hover:bg-green-200 transition-colors">
              <CheckCircle className="h-6 w-6 text-green-600" />
            </div>
            <ArrowRight className="h-4 w-4 text-gray-400 group-hover:text-green-600 opacity-0 group-hover:opacity-100 transition-all" />
          </div>
          <div className="text-2xl font-bold text-gray-900 group-hover:text-green-600 transition-colors">{stats.completedOrders}</div>
          <p className="text-sm text-gray-600 group-hover:text-green-700 transition-colors">Completed</p>
        </button>

      </div>

      {/* Brand Summary */}
      {clients.length > 0 ? (
        <div className="bg-white rounded-lg shadow-md p-6">
          <div className="flex justify-between items-start mb-4">
            <div>
              <h2 className="text-xl font-semibold text-gray-900 mb-2">Your Brands</h2>
              <p className="text-sm text-gray-600">
                You have {stats.totalBrands} active {stats.totalBrands === 1 ? 'brand' : 'brands'} registered
              </p>
            </div>
            <button
              onClick={() => router.push('/clients')}
              className="inline-flex items-center px-4 py-2 border border-gray-300 rounded-lg hover:bg-gray-50 text-sm font-medium text-gray-700"
            >
              Manage All Brands
              <ExternalLink className="h-4 w-4 ml-2" />
            </button>
          </div>
          <div className="grid grid-cols-1 md:grid-cols-2 lg:grid-cols-3 gap-4">
            {clients.slice(0, 3).map((client) => (
              <div key={client.id} className="border border-gray-200 rounded-lg p-4">
                <h3 className="font-medium text-gray-900 mb-1">{client.name}</h3>
                <a 
                  href={client.website}
                  target="_blank"
                  rel="noopener noreferrer"
                  className="text-sm text-blue-600 hover:text-blue-800"
                >
                  {client.website}
                </a>
                <p className="text-xs text-gray-500 mt-2">
                  {client.targetPages?.length || 0} target pages
                </p>
              </div>
            ))}
            {clients.length > 3 && (
              <div className="border border-gray-200 rounded-lg p-4 flex items-center justify-center">
                <p className="text-sm text-gray-600">
                  +{clients.length - 3} more {clients.length - 3 === 1 ? 'brand' : 'brands'}
                </p>
              </div>
            )}
          </div>
        </div>
      ) : (
        <div className="bg-yellow-50 border border-yellow-200 rounded-lg p-6">
          <div className="flex items-start">
            <AlertCircle className="h-5 w-5 text-yellow-600 mt-0.5 mr-3" />
            <div className="flex-1">
              <h3 className="text-sm font-medium text-yellow-800">No Brands Found</h3>
              <p className="text-sm text-yellow-700 mt-1">
                You need to add at least one brand before creating orders.
              </p>
              <button
                onClick={() => router.push('/clients/new')}
                className="mt-3 inline-flex items-center px-3 py-1.5 bg-yellow-600 text-white text-sm font-medium rounded hover:bg-yellow-700"
              >
                <Plus className="h-4 w-4 mr-1" />
                Add Your First Brand
              </button>
            </div>
          </div>
        </div>
      )}

      {/* Vetted Sites Requests Section */}
      {vettedSitesRequests.length > 0 && (
        <div className="bg-white rounded-lg shadow-md p-6">
          <div className="flex justify-between items-start mb-4">
            <div>
              <h2 className="text-xl font-semibold text-gray-900 mb-2">Vetted Sites Requests</h2>
              <p className="text-sm text-gray-600">
                You have {vettedSitesRequests.length} vetted sites {vettedSitesRequests.length === 1 ? 'request' : 'requests'}
              </p>
            </div>
            <div className="flex items-center gap-3">
              <button
                onClick={() => setShowRequestForm(!showRequestForm)}
                className="inline-flex items-center px-4 py-2 bg-indigo-600 text-white text-sm font-medium rounded-lg hover:bg-indigo-700 transition-colors"
              >
                <Plus className="h-4 w-4 mr-2" />
                Request More Sites
                <ChevronDown className={`h-4 w-4 ml-1 transition-transform ${showRequestForm ? 'rotate-180' : ''}`} />
              </button>
              <button
                onClick={() => router.push('/vetted-sites/requests')}
                className="inline-flex items-center px-4 py-2 border border-gray-300 rounded-lg hover:bg-gray-50 text-sm font-medium text-gray-700"
              >
                View All Requests
                <ExternalLink className="h-4 w-4 ml-2" />
              </button>
            </div>
          </div>
          <div className="grid grid-cols-1 md:grid-cols-2 lg:grid-cols-3 gap-4">
            {vettedSitesRequests.slice(0, 3).map((request) => (
              <div key={request.id} className="border border-gray-200 rounded-lg p-4">
                <div className="flex items-center justify-between mb-2">
                  <span className={`inline-flex items-center px-2 py-1 text-xs font-medium rounded-full ${
                    request.status === 'submitted' ? 'bg-yellow-100 text-yellow-800' :
                    request.status === 'reviewing' ? 'bg-blue-100 text-blue-800' :
                    request.status === 'approved' ? 'bg-green-100 text-green-800' :
                    request.status === 'in_progress' ? 'bg-blue-100 text-blue-800' :
                    request.status === 'fulfilled' ? 'bg-green-100 text-green-800' :
                    'bg-red-100 text-red-800'
                  }`}>
                    {request.status === 'submitted' ? 'Pending Review' :
                     request.status === 'reviewing' ? 'Under Review' :
                     request.status === 'approved' ? 'Approved' :
                     request.status === 'in_progress' ? 'In Progress' :
                     request.status === 'fulfilled' ? 'Fulfilled' :
                     'Rejected'}
                  </span>
                </div>
                <p className="text-xs text-gray-500 mb-2">
                  {request.targetUrls?.length || 0} target URLs
                </p>
                <p className="text-xs text-gray-400">
                  Created {new Date(request.createdAt).toLocaleDateString()}
                </p>
              </div>
            ))}
            {vettedSitesRequests.length > 3 && (
              <div className="border border-gray-200 rounded-lg p-4 flex items-center justify-center">
                <p className="text-sm text-gray-600">
                  +{vettedSitesRequests.length - 3} more {vettedSitesRequests.length - 3 === 1 ? 'request' : 'requests'}
                </p>
              </div>
            )}
          </div>
          
          {/* Collapsible Request Form */}
          {showRequestForm && (
            <div className="mt-6 pt-6 border-t border-gray-200">
              <QuickVettedSitesRequest 
                onSuccess={() => {
                  setShowRequestForm(false);
                  refreshVettedSitesRequests();
                }}
                compact={true}
              />
            </div>
          )}
        </div>
      )}

      {/* Quick Actions */}
      <div className="grid grid-cols-1 md:grid-cols-2 lg:grid-cols-3 gap-6">
        <button
          onClick={() => router.push('/clients')}
          className="bg-white rounded-lg shadow-md p-6 hover:shadow-lg transition-shadow text-left"
        >
              <div className="flex items-center justify-between mb-4">
                <div className="p-3 bg-purple-100 rounded-lg">
                  <Building className="h-6 w-6 text-purple-600" />
                </div>
                <ExternalLink className="h-5 w-5 text-gray-400" />
              </div>
              <h3 className="text-lg font-semibold text-gray-900 mb-1">
                {clients.length > 0 ? 'Manage Brands' : 'Add First Brand'}
              </h3>
              <p className="text-sm text-gray-600">
                {clients.length > 0 
                  ? 'View and manage all your brands' 
                  : 'Get started by adding your first brand'}
              </p>
        </button>

        <button
          onClick={() => router.push(clients.length > 0 ? '/orders/new' : '/clients/new')}
          className="bg-white rounded-lg shadow-md p-6 hover:shadow-lg transition-shadow text-left"
          disabled={clients.length === 0}
        >
              <div className="flex items-center justify-between mb-4">
                <div className={`p-3 rounded-lg ${clients.length > 0 ? 'bg-green-100' : 'bg-gray-100'}`}>
                  <Plus className={`h-6 w-6 ${clients.length > 0 ? 'text-green-600' : 'text-gray-400'}`} />
                </div>
                <ExternalLink className="h-5 w-5 text-gray-400" />
              </div>
              <h3 className={`text-lg font-semibold mb-1 ${clients.length > 0 ? 'text-gray-900' : 'text-gray-400'}`}>
                New Order
              </h3>
              <p className="text-sm text-gray-600">
                {clients.length > 0 
                  ? 'Start a new guest post campaign' 
                  : 'Add a brand first to create orders'}
              </p>
        </button>

        <button
          onClick={() => router.push('/orders')}
          className="bg-white rounded-lg shadow-md p-6 hover:shadow-lg transition-shadow text-left"
        >
              <div className="flex items-center justify-between mb-4">
                <div className="p-3 bg-blue-100 rounded-lg">
                  <ShoppingCart className="h-6 w-6 text-blue-600" />
                </div>
                <ExternalLink className="h-5 w-5 text-gray-400" />
              </div>
              <h3 className="text-lg font-semibold text-gray-900 mb-1">View Orders</h3>
              <p className="text-sm text-gray-600">
                {orders.length > 0 
                  ? 'Track all your guest post orders' 
                  : 'Your order history will appear here'}
              </p>
        </button>

        <button
          onClick={() => router.push('/vetted-sites')}
          className="bg-white rounded-lg shadow-md p-6 hover:shadow-lg transition-shadow text-left"
        >
              <div className="flex items-center justify-between mb-4">
                <div className="p-3 bg-indigo-100 rounded-lg">
                  <Database className="h-6 w-6 text-indigo-600" />
                </div>
                <ExternalLink className="h-5 w-5 text-gray-400" />
              </div>
              <h3 className="text-lg font-semibold text-gray-900 mb-1">Vetted Sites</h3>
              <p className="text-sm text-gray-600">
                {vettedSitesRequests.length > 0 
                  ? 'Browse qualified sites and manage requests' 
                  : 'Discover high-quality guest post opportunities'}
              </p>
        </button>
      </div>

      {/* Recent Orders */}
      <div className="bg-white rounded-lg shadow-md">
        <div className="px-6 py-4 border-b border-gray-200">
          <h2 className="text-xl font-semibold text-gray-900 flex items-center">
            <ShoppingCart className="h-5 w-5 mr-2 text-gray-600" />
            Recent Orders
          </h2>
        </div>
        <div className="overflow-x-auto">
          <table className="w-full">
                <thead>
                  <tr className="border-b border-gray-200">
                    <th className="px-6 py-3 text-left text-xs font-medium text-gray-500 uppercase tracking-wider">
                      Order ID
                    </th>
                    <th className="px-6 py-3 text-left text-xs font-medium text-gray-500 uppercase tracking-wider">
                      Date
                    </th>
                    <th className="px-6 py-3 text-left text-xs font-medium text-gray-500 uppercase tracking-wider">
                      Brands
                    </th>
                    <th className="px-6 py-3 text-left text-xs font-medium text-gray-500 uppercase tracking-wider">
                      Status
                    </th>
                    <th className="px-6 py-3 text-left text-xs font-medium text-gray-500 uppercase tracking-wider">
                      Links
                    </th>
                    <th className="px-6 py-3 text-left text-xs font-medium text-gray-500 uppercase tracking-wider">
                      Completion
                    </th>
                    <th className="px-6 py-3 text-left text-xs font-medium text-gray-500 uppercase tracking-wider">
                      Total
                    </th>
                    <th className="px-6 py-3 text-left text-xs font-medium text-gray-500 uppercase tracking-wider">
                      Actions
                    </th>
                  </tr>
                </thead>
                <tbody>
                  {orders.length === 0 ? (
                    <tr>
                      <td colSpan={8} className="px-6 py-8 text-center text-gray-500">
                        No orders found. Create your first order to get started.
                      </td>
                    </tr>
                  ) : (
                    orders.map((order) => (
                      <tr key={order.id} className="border-b border-gray-200 hover:bg-gray-50">
                        <td className="px-6 py-4 whitespace-nowrap text-sm font-medium text-gray-900">
                          #{order.id.substring(0, 8)}
                        </td>
                        <td className="px-6 py-4 whitespace-nowrap text-sm text-gray-600">
                          {new Date(order.createdAt).toLocaleDateString()}
                        </td>
                        <td className="px-6 py-4 text-sm text-gray-600">
                          {order.clientNames && order.clientNames.length > 0 ? (
                            <div>
                              <span className="font-medium">
                                {order.clientNames.length === 1 ? (
                                  order.clientNames[0]
                                ) : order.clientNames.length === 2 ? (
                                  `${order.clientNames[0]}, ${order.clientNames[1]}`
                                ) : (
                                  `${order.clientNames[0]}, ${order.clientNames[1]} +${order.clientNames.length - 2} ${order.clientNames.length - 2 === 1 ? 'brand' : 'brands'}`
                                )}
                              </span>
                              <div className="text-xs text-gray-500">
                                {order.clientNames.length} {order.clientNames.length === 1 ? 'brand' : 'brands'}
                              </div>
                            </div>
                          ) : (
                            <span className="text-gray-400 italic">No brands</span>
                          )}
                        </td>
                        <td className="px-6 py-4 whitespace-nowrap">
                          {(() => {
                            const stateDisplay = getStateDisplay(order.status, order.state);
                            return (
                              <span className={`inline-flex items-center px-2.5 py-0.5 rounded-full text-xs font-medium ${stateDisplay.color}`}>
                                {getStatusIcon(order.status)}
                                <span className="ml-1">{stateDisplay.label}</span>
                              </span>
                            );
                          })()}
                        </td>
                        <td className="px-6 py-4 whitespace-nowrap text-sm text-gray-600">
                          {(() => {
                            if (order.status === 'pending_confirmation' || order.status === 'draft') {
                              return <span className="text-gray-500 italic">Pending setup</span>;
                            }
                            if (order.itemCount > 0) {
                              return `${order.itemCount} link${order.itemCount > 1 ? 's' : ''}`;
                            }
                            return <span className="text-gray-500 italic">Configuring</span>;
                          })()}
                        </td>
                        <td className="px-6 py-4 whitespace-nowrap">
                          <div className="flex flex-col">
                            <div className="flex items-center mb-1">
                              <div className="w-24 bg-gray-200 rounded-full h-2 mr-2">
                                <div 
                                  className="bg-blue-600 h-2 rounded-full transition-all duration-300"
                                  style={{ width: `${(order.completedCount || 0) / (order.itemCount || 1) * 100}%` }}
                                />
                              </div>
                              <span className="text-sm text-gray-600">
                                {Math.round((order.completedCount || 0) / (order.itemCount || 1) * 100)}%
                              </span>
                            </div>
                            <span className="text-xs text-gray-500">
                              {order.completedCount || 0} of {order.itemCount || 0} completed
                            </span>
                          </div>
                        </td>
                        <td className="px-6 py-4 whitespace-nowrap text-sm font-medium text-gray-900">
                          {formatCurrency(order.totalRetail)}
                        </td>
                        <td className="px-6 py-4 whitespace-nowrap text-sm">
                          <div className="flex items-center gap-2">
                            {/* Smart primary action based on status */}
                            {(() => {
                              const stateDisplay = getStateDisplay(order.status, order.state);
                              
                              // Awaiting Payment - show Pay Now button
                              if (order.state === 'payment_pending' || stateDisplay.label === 'Awaiting Payment') {
                                return (
                                  <>
                                    <button
                                      onClick={() => router.push(`/orders/${order.id}/invoice`)}
                                      className="inline-flex items-center px-3 py-1.5 bg-green-600 hover:bg-green-700 text-white text-xs font-medium rounded transition-colors"
                                    >
                                      <DollarSign className="h-3 w-3 mr-1" />
                                      Pay Now
                                    </button>
                                    <button
                                      onClick={() => router.push(`/orders/${order.id}`)}
                                      className="text-gray-600 hover:text-gray-800 text-xs"
                                    >
                                      View
                                    </button>
                                  </>
                                );
                              }
                              
                              // Ready for Review - show Review Sites button
                              if (order.state === 'ready_for_review' || stateDisplay.label === 'Ready for Review') {
                                return (
                                  <>
                                    <button
                                      onClick={() => router.push(`/orders/${order.id}/review`)}
                                      className="inline-flex items-center px-3 py-1.5 bg-blue-600 hover:bg-blue-700 text-white text-xs font-medium rounded transition-colors"
                                    >
                                      <CheckCircle className="h-3 w-3 mr-1" />
                                      Review Sites
                                    </button>
                                    <button
                                      onClick={() => router.push(`/orders/${order.id}`)}
                                      className="text-gray-600 hover:text-gray-800 text-xs"
                                    >
                                      View
                                    </button>
                                  </>
                                );
                              }
                              
                              // Has invoice - show View Invoice button
                              if (order.state === 'payment_pending' || order.state === 'payment_received') {
                                return (
                                  <>
                                    <button
                                      onClick={() => router.push(`/orders/${order.id}/invoice`)}
                                      className="inline-flex items-center px-3 py-1.5 bg-purple-600 hover:bg-purple-700 text-white text-xs font-medium rounded transition-colors"
                                    >
                                      <FileText className="h-3 w-3 mr-1" />
                                      View Invoice
                                    </button>
                                    <button
                                      onClick={() => router.push(`/orders/${order.id}`)}
                                      className="text-gray-600 hover:text-gray-800 text-xs"
                                    >
                                      Details
                                    </button>
                                  </>
                                );
                              }
                              
                              // Default - show View Order button
                              return (
                                <>
                                  <button
                                    onClick={() => router.push(`/orders/${order.id}`)}
                                    className="text-blue-600 hover:text-blue-800 font-medium"
                                  >
                                    View Order
                                  </button>
                                  {order.status === 'draft' && (
                                    <button
                                      onClick={async () => {
                                        if (confirm('Are you sure you want to delete this draft order? This action cannot be undone.')) {
                                          try {
                                            const response = await fetch(`/api/orders/${order.id}`, {
                                              method: 'DELETE',
                                              headers: { 'Content-Type': 'application/json' }
                                            });
                                            
                                            if (response.ok) {
                                              // Refresh the orders list
                                              window.location.reload();
                                            } else {
                                              const data = await response.json();
                                              alert(data.error || 'Failed to delete order');
                                            }
                                          } catch (error) {
                                            console.error('Error deleting order:', error);
                                            alert('Error deleting order');
                                          }
                                        }
                                      }}
                                      className="text-red-600 hover:text-red-800"
                                      title="Delete draft order"
                                    >
                                      <Trash2 className="h-4 w-4" />
                                    </button>
                                  )}
                                </>
                              );
                            })()}
                          </div>
                        </td>
                      </tr>
                    ))
                  )}
                </tbody>
          </table>
        </div>
      </div>
    </div>
  );
}

function ConditionalAccountLayout({ user }: { user: any }) {
  const [orders, setOrders] = useState<Order[]>([]);
  const [clients, setClients] = useState<Client[]>([]);
  const [vettedSitesRequests, setVettedSitesRequests] = useState<any[]>([]);
  const [loading, setLoading] = useState(true);

  useEffect(() => {
    if (user) {
      loadBasicData();
    }
  }, [user]);

  const loadBasicData = async () => {
    try {
      setLoading(true);
      
      // Load just enough data to check if user is new
      const ordersResponse = await fetch('/api/orders', {
        credentials: 'include',
      });
      
      if (ordersResponse.ok) {
        const { orders: orderData } = await ordersResponse.json();
        setOrders(orderData || []);
      }
      
      const clientResponse = await fetch('/api/accounts/client', {
        credentials: 'include',
      });
      
      if (clientResponse.ok) {
        const { clients: clientData } = await clientResponse.json();
        setClients(clientData || []);
      }
      
      // Load vetted sites requests
      const requestsResponse = await fetch('/api/vetted-sites/requests', {
        credentials: 'include',
      });
      
      if (requestsResponse.ok) {
        const { requests: requestData } = await requestsResponse.json();
        setVettedSitesRequests(requestData || []);
      }
      
    } catch (error) {
      console.error('Error loading basic data:', error);
    } finally {
      setLoading(false);
    }
  };

  if (loading) {
    return (
      <div className="flex items-center justify-center min-h-[400px]">
        <div className="animate-spin rounded-full h-12 w-12 border-b-2 border-indigo-600"></div>
      </div>
    );
  }

  // Check if this is a brand new user (no orders, no brands, no vetted sites requests)
  const isNewUser = orders.length === 0 && clients.length === 0 && vettedSitesRequests.length === 0;

  return (
    <AccountLayout 
      title={`Welcome back, ${user?.name}`}
      subtitle="Get cited by AI and ranked by Google with strategic guest posts"
      showBreadcrumbs={false}
      sidebarContent={!isNewUser ? <SidebarNotifications /> : undefined}
      hideSidebar={isNewUser}
    >
      <AccountDashboardContent user={user} />
    </AccountLayout>
  );
}<|MERGE_RESOLUTION|>--- conflicted
+++ resolved
@@ -290,69 +290,6 @@
       <div className="space-y-8">
         {/* Main Request Form */}
         <QuickVettedSitesRequest />
-<<<<<<< HEAD
-=======
-
-        {/* Alternative Options */}
-        <div className="bg-gray-50 rounded-xl p-6">
-          <h3 className="text-sm font-semibold text-gray-700 mb-4">Other ways to get started:</h3>
-          <div className="grid grid-cols-1 md:grid-cols-2 gap-4">
-            <button
-              onClick={() => router.push('/clients/new')}
-              className="bg-white rounded-lg p-4 text-left hover:shadow-md transition-shadow border border-gray-200"
-            >
-              <div className="flex items-center gap-3 mb-2">
-                <div className="p-2 bg-blue-100 rounded-lg">
-                  <Building className="h-5 w-5 text-blue-600" />
-                </div>
-                <span className="font-medium text-gray-900">Add Brand First</span>
-              </div>
-              <p className="text-sm text-gray-600">
-                Set up your brand details and target pages first
-              </p>
-            </button>
-
-            <button
-              onClick={() => router.push('/orders/new')}
-              className="bg-white rounded-lg p-4 text-left hover:shadow-md transition-shadow border border-gray-200"
-            >
-              <div className="flex items-center gap-3 mb-2">
-                <div className="p-2 bg-green-100 rounded-lg">
-                  <Package className="h-5 w-5 text-green-600" />
-                </div>
-                <span className="font-medium text-gray-900">Create Order</span>
-              </div>
-              <p className="text-sm text-gray-600">
-                Jump straight to placing a guest post order
-              </p>
-            </button>
-          </div>
-        </div>
-
-        {/* Getting Started Steps */}
-        <div className="grid grid-cols-1 md:grid-cols-3 gap-6">
-          <div className="bg-white rounded-lg shadow-md p-6 relative overflow-hidden">
-            <div className="absolute top-0 right-0 w-20 h-20 bg-blue-50 rounded-bl-full"></div>
-            <div className="relative">
-              <div className="w-12 h-12 bg-blue-100 rounded-lg flex items-center justify-center mb-4">
-                <span className="text-2xl font-bold text-blue-600">1</span>
-              </div>
-              <h3 className="text-lg font-semibold text-gray-900 mb-2">
-                Quick Start Flow
-              </h3>
-              <p className="text-sm text-gray-600 mb-4">
-                The fastest way to get started. Just enter a URL and we'll handle the rest.
-              </p>
-              <button
-                onClick={() => router.push('/get-started')}
-                className="text-blue-600 hover:text-blue-700 font-medium text-sm inline-flex items-center gap-1"
-              >
-                Start now
-                <ArrowRight className="h-4 w-4" />
-              </button>
-            </div>
-          </div>
->>>>>>> dd23ac40
 
         {/* Alternative Options */}
         <div className="bg-gray-50 rounded-xl p-6">
