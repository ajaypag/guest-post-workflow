import { NextRequest, NextResponse } from 'next/server';
import { db } from '@/lib/db/connection';
import { orders } from '@/lib/db/orderSchema';
import { orderGroups } from '@/lib/db/orderGroupSchema';
import { bulkAnalysisDomains } from '@/lib/db/bulkAnalysisSchema';
import { orderSiteSubmissions, projectOrderAssociations } from '@/lib/db/projectOrderAssociationsSchema';
import { websites } from '@/lib/db/websiteSchema';
import { eq, and, inArray, sql } from 'drizzle-orm';
import { AuthServiceServer } from '@/lib/auth-server';
import { v4 as uuidv4 } from 'uuid';

/**
 * Flexible domain addition endpoint for link building workflows
 * - Appends domains without deleting existing submissions
 * - Supports optional target URL associations
 * - Allows bulk additions with duplicate prevention
 * - Designed for iterative, subjective link building process
 */
export async function POST(
  request: NextRequest, 
  { params }: { params: Promise<{ id: string; groupId: string }> }
) {
  try {
    const { id: orderId, groupId } = await params;
    const body = await request.json();

    // Authenticate user - must be internal
    const session = await AuthServiceServer.getSession(request);
    if (!session) {
      return NextResponse.json({ error: 'Unauthorized' }, { status: 401 });
    }
    
    if (session.userType !== 'internal') {
      return NextResponse.json({ 
        error: 'Only internal users can add domain suggestions' 
      }, { status: 403 });
    }

    // Verify order and group exist
    const order = await db.query.orders.findFirst({
      where: eq(orders.id, orderId)
    });
    
    if (!order) {
      return NextResponse.json({ error: 'Order not found' }, { status: 404 });
    }

    const orderGroup = await db.query.orderGroups.findFirst({
      where: and(
        eq(orderGroups.orderId, orderId), 
        eq(orderGroups.id, groupId)
      ),
      with: {
        client: true
      }
    });

    if (!orderGroup) {
      return NextResponse.json({ error: 'Order group not found' }, { status: 404 });
    }

    // Extract domains from request
    const { domains } = body;
    if (!domains || !Array.isArray(domains) || domains.length === 0) {
      return NextResponse.json({ 
        error: 'No domains provided' 
      }, { status: 400 });
    }

    // Validate domain IDs exist
    const domainIds = domains.map(d => d.domainId);
    const validDomains = await db.query.bulkAnalysisDomains.findMany({
      where: inArray(bulkAnalysisDomains.id, domainIds)
    });

    if (validDomains.length === 0) {
      return NextResponse.json({ 
        error: 'No valid domains found' 
      }, { status: 400 });
    }

    const validDomainIds = new Set(validDomains.map(d => d.id));

    // Get existing submissions to check for duplicates
    const existingSubmissions = await db.query.orderSiteSubmissions.findMany({
      where: eq(orderSiteSubmissions.orderGroupId, groupId)
    });
    
    const existingDomainIds = new Set(existingSubmissions.map(s => s.domainId));

    // Count target page requirements from order group
    const targetUrlCounts = new Map<string, number>();
    if (orderGroup.targetPages && Array.isArray(orderGroup.targetPages)) {
      (orderGroup.targetPages as any[]).forEach(page => {
        const url = page.url;
        if (url) {
          targetUrlCounts.set(url, (targetUrlCounts.get(url) || 0) + 1);
        }
      });
    }

    // Group existing submissions by target URL to track pool assignments
    const existingByUrl = new Map<string, number>();
    existingSubmissions.forEach(sub => {
      const url = sub.metadata?.targetPageUrl || 'unassigned';
      const currentCount = existingByUrl.get(url) || 0;
      // Only count primary pool submissions toward the requirement
      if (sub.selectionPool === 'primary') {
        existingByUrl.set(url, currentCount + 1);
      }
    });

    // Get bulk analysis domains with their actual domain names
    const domainIdsToAdd = domains
      .filter(d => validDomainIds.has(d.domainId) && !existingDomainIds.has(d.domainId))
      .map(d => d.domainId);
    
    const bulkDomains = domainIdsToAdd.length > 0 
      ? await db.query.bulkAnalysisDomains.findMany({
          where: inArray(bulkAnalysisDomains.id, domainIdsToAdd)
        })
      : [];
    
    // Create a map for easy lookup
    const bulkDomainMap = new Map(bulkDomains.map(d => [d.id, d]));
    
    // Fetch website data for all domains being added
    const domainNames = bulkDomains.map(d => d.domain.toLowerCase());
    const websiteData = domainNames.length > 0
      ? await db.query.websites.findMany({
          where: sql`LOWER(${websites.domain}) = ANY(ARRAY[${sql.join(domainNames.map(d => sql`${d}`), sql`,`)}])`
        })
      : [];
    
<<<<<<< HEAD
    // Create a map for website data lookup
    const websiteMap = new Map(websiteData.map(w => [w.domain.toLowerCase(), w]));
=======
    // Create multiple maps for robust domain matching
    const websiteMap = new Map();
    const websiteByCleanDomain = new Map();
    
    websiteData.forEach(w => {
      const originalDomain = w.domain.toLowerCase();
      const cleanedDomain = originalDomain
        .replace(/^https?:\/\//, '')
        .replace(/^www\./, '')
        .replace(/\/$/, '')
        .trim();
      
      // Store by original domain
      websiteMap.set(originalDomain, w);
      
      // Store by cleaned domain  
      websiteByCleanDomain.set(cleanedDomain, w);
      
      // Also store with www prefix if not already present
      if (!originalDomain.startsWith('www.')) {
        websiteMap.set(`www.${originalDomain}`, w);
      }
    });
>>>>>>> e1537164

    // Prepare new submissions (only non-duplicates) with pool assignments
    const timestamp = new Date();
    const newSubmissions = domains
      .filter(d => validDomainIds.has(d.domainId) && !existingDomainIds.has(d.domainId))
      .map(domain => {
<<<<<<< HEAD
        // Get the bulk domain and website data
        const bulkDomain = bulkDomainMap.get(domain.domainId);
        const website = bulkDomain ? websiteMap.get(bulkDomain.domain.toLowerCase()) : null;
=======
        // Get the bulk domain and website data with enhanced matching
        const bulkDomain = bulkDomainMap.get(domain.domainId);
        let website = null;
        
        if (bulkDomain) {
          const bulkDomainLower = bulkDomain.domain.toLowerCase();
          const bulkDomainCleaned = bulkDomainLower
            .replace(/^https?:\/\//, '')
            .replace(/^www\./, '')
            .replace(/\/$/, '')
            .trim();
          
          // Try multiple matching strategies
          website = websiteMap.get(bulkDomainLower) ||
                   websiteMap.get(`www.${bulkDomainLower}`) ||
                   websiteByCleanDomain.get(bulkDomainCleaned) ||
                   websiteByCleanDomain.get(`www.${bulkDomainCleaned}`);
          
          // Log for debugging domain matching issues
          if (!website) {
            console.warn(`No website data found for domain: ${bulkDomain.domain}. Tried: ${bulkDomainLower}, www.${bulkDomainLower}, ${bulkDomainCleaned}, www.${bulkDomainCleaned}`);
            console.log('Available website domains:', Array.from(websiteMap.keys()).slice(0, 5));
          }
        }
>>>>>>> e1537164
        const targetUrl = domain.targetPageUrl || 'unassigned';
        const requiredCount = targetUrlCounts.get(targetUrl) || 0;
        const currentPrimaryCount = existingByUrl.get(targetUrl) || 0;
        
        // Determine pool assignment
        const needsMorePrimary = currentPrimaryCount < requiredCount;
        const selectionPool = needsMorePrimary ? 'primary' : 'alternative';
        
        // Calculate pool rank
        let poolRank = 1;
        if (selectionPool === 'primary') {
          poolRank = currentPrimaryCount + 1;
          // Update count for next iteration
          existingByUrl.set(targetUrl, currentPrimaryCount + 1);
        } else {
          // For alternatives, count existing alternatives for this URL
          const existingAlternatives = existingSubmissions.filter(s => 
            s.metadata?.targetPageUrl === targetUrl && 
            s.selectionPool === 'alternative'
          ).length;
          poolRank = existingAlternatives + 1;
        }

<<<<<<< HEAD
        // Calculate prices if we have website data
        const guestPostCost = website?.guestPostCost ? parseFloat(website.guestPostCost) : 0;
=======
        // Calculate prices if we have website data, with manual fallback support
        let guestPostCost = website?.guestPostCost ? parseFloat(website.guestPostCost) : 0;
        let domainRating = website?.domainRating || null;
        let totalTraffic = website?.totalTraffic || null;
        
        // Manual data fallback if automated matching failed
        if (!website && domain.manualData) {
          guestPostCost = domain.manualData.guestPostCost || 0;
          domainRating = domain.manualData.domainRating || null;
          totalTraffic = domain.manualData.totalTraffic || null;
          
          console.log(`Using manual data for ${bulkDomain?.domain}:`, {
            guestPostCost,
            domainRating, 
            totalTraffic
          });
        }
        
>>>>>>> e1537164
        const wholesalePrice = guestPostCost ? Math.round(guestPostCost * 100) : 0; // Convert to cents
        const serviceFee = 7900; // $79 service fee in cents
        const retailPrice = wholesalePrice + serviceFee;
        
        return {
          id: uuidv4(),
          orderGroupId: groupId,
          domainId: domain.domainId,
          submissionStatus: 'pending', // Always start as pending for client review
          selectionPool,
          poolRank,
          // Add price snapshots if we have the data
          ...(wholesalePrice > 0 && {
            wholesalePriceSnapshot: wholesalePrice,
            retailPriceSnapshot: retailPrice,
            serviceFeeSnapshot: serviceFee,
            priceSnapshotAt: timestamp
          }),
          metadata: {
            // Target URL is optional and can be updated later
            targetPageUrl: domain.targetPageUrl || null,
            anchorText: domain.anchorText || null,
            specialInstructions: domain.specialInstructions || null,
<<<<<<< HEAD
            // Include website metrics from websites table
            domain: bulkDomain?.domain || null,
            dr: website?.domainRating || null,
            traffic: website?.totalTraffic || null,
            guestPostCost: website?.guestPostCost ? parseFloat(website.guestPostCost) : null,
=======
            // Include website metrics from websites table or manual data
            domain: bulkDomain?.domain || null,
            dr: domainRating,
            traffic: totalTraffic,
            guestPostCost: guestPostCost || null,
            dataSource: website ? 'automated' : (domain.manualData ? 'manual' : 'none'),
>>>>>>> e1537164
            // Track suggestion metadata
            suggestedBy: session.userId,
            suggestedAt: timestamp.toISOString(),
            suggestedReason: domain.reason || null,
            // Support for bulk/batch tracking
            batchId: body.batchId || null,
            // Allow flexible metadata for future use
            ...domain.metadata,
            // Track status history
            statusHistory: [{
              status: 'pending',
              timestamp: timestamp.toISOString(),
              updatedBy: session.userId,
              notes: 'Initial suggestion'
            }]
          },
          submittedBy: session.userId,
          submittedAt: timestamp,
          createdAt: timestamp,
          updatedAt: timestamp
        };
      });

    if (newSubmissions.length === 0) {
      return NextResponse.json({ 
        success: true,
        message: 'All domains were already suggested for this order group',
        duplicatesSkipped: domains.length,
        added: 0,
        totalSuggestions: existingSubmissions.length
      });
    }

    // Insert new submissions
    await db.insert(orderSiteSubmissions).values(newSubmissions);

    // Get updated count and statistics
    const updatedSubmissions = await db.query.orderSiteSubmissions.findMany({
      where: eq(orderSiteSubmissions.orderGroupId, groupId)
    });

    // Calculate statistics
    const stats = {
      total: updatedSubmissions.length,
      pending: updatedSubmissions.filter(s => s.submissionStatus === 'pending').length,
      approved: updatedSubmissions.filter(s => s.submissionStatus === 'client_approved').length,
      rejected: updatedSubmissions.filter(s => s.submissionStatus === 'client_rejected').length,
      withTargetUrl: updatedSubmissions.filter(s => s.metadata?.targetPageUrl).length,
      orphaned: updatedSubmissions.filter(s => !s.metadata?.targetPageUrl).length
    };

    return NextResponse.json({ 
      success: true,
      added: newSubmissions.length,
      duplicatesSkipped: domains.length - newSubmissions.length,
      stats,
      message: `Successfully added ${newSubmissions.length} new domain${newSubmissions.length !== 1 ? 's' : ''} to ${orderGroup.client?.name || 'order group'}`
    });

  } catch (error) {
    console.error('Error adding domain suggestions:', error);
    return NextResponse.json(
      { error: 'Failed to add domain suggestions' },
      { status: 500 }
    );
  }
}<|MERGE_RESOLUTION|>--- conflicted
+++ resolved
@@ -132,10 +132,6 @@
         })
       : [];
     
-<<<<<<< HEAD
-    // Create a map for website data lookup
-    const websiteMap = new Map(websiteData.map(w => [w.domain.toLowerCase(), w]));
-=======
     // Create multiple maps for robust domain matching
     const websiteMap = new Map();
     const websiteByCleanDomain = new Map();
@@ -159,18 +155,12 @@
         websiteMap.set(`www.${originalDomain}`, w);
       }
     });
->>>>>>> e1537164
 
     // Prepare new submissions (only non-duplicates) with pool assignments
     const timestamp = new Date();
     const newSubmissions = domains
       .filter(d => validDomainIds.has(d.domainId) && !existingDomainIds.has(d.domainId))
       .map(domain => {
-<<<<<<< HEAD
-        // Get the bulk domain and website data
-        const bulkDomain = bulkDomainMap.get(domain.domainId);
-        const website = bulkDomain ? websiteMap.get(bulkDomain.domain.toLowerCase()) : null;
-=======
         // Get the bulk domain and website data with enhanced matching
         const bulkDomain = bulkDomainMap.get(domain.domainId);
         let website = null;
@@ -195,7 +185,6 @@
             console.log('Available website domains:', Array.from(websiteMap.keys()).slice(0, 5));
           }
         }
->>>>>>> e1537164
         const targetUrl = domain.targetPageUrl || 'unassigned';
         const requiredCount = targetUrlCounts.get(targetUrl) || 0;
         const currentPrimaryCount = existingByUrl.get(targetUrl) || 0;
@@ -219,10 +208,6 @@
           poolRank = existingAlternatives + 1;
         }
 
-<<<<<<< HEAD
-        // Calculate prices if we have website data
-        const guestPostCost = website?.guestPostCost ? parseFloat(website.guestPostCost) : 0;
-=======
         // Calculate prices if we have website data, with manual fallback support
         let guestPostCost = website?.guestPostCost ? parseFloat(website.guestPostCost) : 0;
         let domainRating = website?.domainRating || null;
@@ -241,7 +226,6 @@
           });
         }
         
->>>>>>> e1537164
         const wholesalePrice = guestPostCost ? Math.round(guestPostCost * 100) : 0; // Convert to cents
         const serviceFee = 7900; // $79 service fee in cents
         const retailPrice = wholesalePrice + serviceFee;
@@ -265,20 +249,12 @@
             targetPageUrl: domain.targetPageUrl || null,
             anchorText: domain.anchorText || null,
             specialInstructions: domain.specialInstructions || null,
-<<<<<<< HEAD
-            // Include website metrics from websites table
-            domain: bulkDomain?.domain || null,
-            dr: website?.domainRating || null,
-            traffic: website?.totalTraffic || null,
-            guestPostCost: website?.guestPostCost ? parseFloat(website.guestPostCost) : null,
-=======
             // Include website metrics from websites table or manual data
             domain: bulkDomain?.domain || null,
             dr: domainRating,
             traffic: totalTraffic,
             guestPostCost: guestPostCost || null,
             dataSource: website ? 'automated' : (domain.manualData ? 'manual' : 'none'),
->>>>>>> e1537164
             // Track suggestion metadata
             suggestedBy: session.userId,
             suggestedAt: timestamp.toISOString(),
