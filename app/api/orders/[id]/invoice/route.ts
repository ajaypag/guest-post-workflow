--- conflicted
+++ resolved
@@ -9,10 +9,7 @@
 import { eq, and } from 'drizzle-orm';
 import { AuthServiceServer } from '@/lib/auth-server';
 import { isLineItemsSystemEnabled } from '@/lib/config/featureFlags';
-<<<<<<< HEAD
-=======
 import { PRICING_CONFIG } from '@/lib/config/pricing';
->>>>>>> e1537164
 
 export async function POST(
   request: NextRequest,
@@ -136,12 +133,6 @@
         }
 
         // Check if all sites have been reviewed
-<<<<<<< HEAD
-        // Sites with inclusionStatus set have been reviewed (included/excluded/saved_for_later)
-        const pendingSubmissions = allSubmissions.filter(s => 
-          !s.inclusionStatus && (s.submissionStatus === 'pending' || s.submissionStatus === 'submitted')
-        );
-=======
         // Sites are considered reviewed if:
         // 1. They have an inclusionStatus (new system)
         // 2. They have a selectionPool (legacy system - primary/alternative)
@@ -156,7 +147,6 @@
           // Otherwise check if it's pending
           return s.submissionStatus === 'pending' || s.submissionStatus === 'submitted';
         });
->>>>>>> e1537164
         pendingCount = pendingSubmissions.length;
         
         if (pendingCount > 0) {
@@ -166,17 +156,6 @@
           }, { status: 400 });
         }
 
-<<<<<<< HEAD
-        // Check for approved items using both old and new status systems
-        approvedItems = allSubmissions.filter(s => 
-          s.submissionStatus === 'client_approved' || 
-          s.inclusionStatus === 'included'
-        );
-
-        if (approvedItems.length === 0) {
-          return NextResponse.json({ 
-            error: 'Cannot generate invoice - no approved sites' 
-=======
         // Check for approved items using all status systems
         approvedItems = allSubmissions.filter(s => {
           // New system: explicit inclusion
@@ -203,7 +182,6 @@
                 submissionStatus: s.submissionStatus
               }))
             }
->>>>>>> e1537164
           }, { status: 400 });
         }
       }
@@ -231,15 +209,9 @@
         // Generate invoice from line items
         for (const lineItem of approvedItems) {
           // Use approved price if set, otherwise estimated price
-<<<<<<< HEAD
-          const retailPrice = lineItem.approvedPrice || lineItem.estimatedPrice || 27900;
-          const wholesalePrice = lineItem.wholesalePrice || (retailPrice - 7900);
-          const serviceFee = 7900; // $79 service fee
-=======
           const retailPrice = lineItem.approvedPrice || lineItem.estimatedPrice || PRICING_CONFIG.defaults.retailPricePerLink;
           const wholesalePrice = lineItem.wholesalePrice || PRICING_CONFIG.calculateWholesalePrice(retailPrice);
           const serviceFee = PRICING_CONFIG.serviceFee.standard;
->>>>>>> e1537164
           
           sitesSubtotal += retailPrice;
           wholesaleTotal += wholesalePrice;
@@ -269,15 +241,9 @@
           });
           
           // Use price snapshot if available, fallback to default pricing
-<<<<<<< HEAD
-          const retailPrice = submission.retailPriceSnapshot || 27900;
-          const wholesalePrice = submission.wholesalePriceSnapshot || (retailPrice - 7900);
-          const serviceFee = submission.serviceFeeSnapshot || 7900;
-=======
           const retailPrice = submission.retailPriceSnapshot || PRICING_CONFIG.defaults.retailPricePerLink;
           const wholesalePrice = submission.wholesalePriceSnapshot || PRICING_CONFIG.calculateWholesalePrice(retailPrice);
           const serviceFee = submission.serviceFeeSnapshot || PRICING_CONFIG.serviceFee.standard;
->>>>>>> e1537164
           
           sitesSubtotal += retailPrice;
           wholesaleTotal += wholesalePrice;
