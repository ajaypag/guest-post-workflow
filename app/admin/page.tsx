'use client';

import React from 'react';
import { Database, Activity, Wrench, Users, BarChart3, Settings, AlertTriangle, Bug, FileSearch, Search, Mail, MessageSquare, GitBranch, ArrowRightLeft, DollarSign, CreditCard, Shield, Eye, Code } from 'lucide-react';

export default function AdminDashboard() {
  const adminTools = [
    // Active Monitoring & Diagnostics
    {
      title: 'Diagnostics',
      description: 'Run comprehensive system diagnostics and health checks',
      icon: Activity,
      href: '/admin/diagnostics',
      color: 'bg-green-50 border-green-200 text-green-700',
      iconColor: 'text-green-600'
    },
    {
      title: 'Agent Diagnostics',
      description: 'Monitor and debug agent text response issues in real-time',
      icon: Bug,
      href: '/admin/agent-diagnostics',
      color: 'bg-yellow-50 border-yellow-200 text-yellow-700',
      iconColor: 'text-yellow-600'
    },
    {
      title: 'Outline Generation Health',
      description: 'Check AI outline generation system health and status',
      icon: Activity,
      href: '/admin/outline-generation-health',
      color: 'bg-purple-50 border-purple-200 text-purple-700',
      iconColor: 'text-purple-600'
    },
    {
      title: 'Outline Generation Diagnostics',
      description: 'Advanced diagnostics for agent handoff and type mismatch issues',
      icon: AlertTriangle,
      href: '/admin/outline-generation-diagnostics',
      color: 'bg-red-50 border-red-200 text-red-700',
      iconColor: 'text-red-600'
    },
    {
      title: 'O3 Deep Research Diagnostics',
      description: 'Diagnose o3-deep-research API issues and manage failed sessions',
      icon: AlertTriangle,
      href: '/admin/o3-deep-research-diagnostics',
      color: 'bg-red-50 border-red-200 text-red-700',
      iconColor: 'text-red-600'
    },
    {
      title: 'Streaming Diagnostics',
      description: 'Monitor streaming outline generation health and performance',
      icon: Activity,
      href: '/admin/streaming-diagnostics',
      color: 'bg-cyan-50 border-cyan-200 text-cyan-700',
      iconColor: 'text-cyan-600'
    },
    {
      title: 'Polish Health Check',
      description: 'Monitor content polishing service health and performance',
      icon: Activity,
      href: '/admin/polish-health',
      color: 'bg-indigo-50 border-indigo-200 text-indigo-700',
      iconColor: 'text-indigo-600'
    },
    {
      title: 'Link Orchestration Diagnostics',
      description: 'Monitor and debug link orchestration service',
      icon: Activity,
      href: '/admin/link-orchestration-diagnostics',
      color: 'bg-violet-50 border-violet-200 text-violet-700',
      iconColor: 'text-violet-600'
    },
    {
      title: 'Marketing Diagnostics',
      description: 'Monitor marketing and promotional system health',
      icon: BarChart3,
      href: '/admin/marketing-diagnostics',
      color: 'bg-pink-50 border-pink-200 text-pink-700',
      iconColor: 'text-pink-600'
    },
    
    // Order Management & System Tools
    {
      title: 'Order Flow Matrix',
      description: 'View complete order status/stage permissions and visibility matrix',
      icon: GitBranch,
      href: '/admin/order-flow-matrix',
      color: 'bg-orange-50 border-orange-200 text-orange-700',
      iconColor: 'text-orange-600'
    },
    {
      title: 'Audit Images',
      description: 'Audit and manage uploaded images in the system',
      icon: FileSearch,
      href: '/admin/audit-images',
      color: 'bg-gray-50 border-gray-200 text-gray-700',
      iconColor: 'text-gray-600'
    },

    // Database & Schema Management
    {
      title: 'Database Migration',
      description: 'General database migration tools and schema updates',
      icon: Database,
      href: '/admin/database-migration',
      color: 'bg-slate-50 border-slate-200 text-slate-700',
      iconColor: 'text-slate-600'
    },
    {
      title: 'LineItems Migration',
      description: 'Migrate orders from orderGroups to lineItems system with full rollback capability',
      icon: ArrowRightLeft,
      href: '/admin/migration',
      color: 'bg-purple-50 border-purple-200 text-purple-700',
      iconColor: 'text-purple-600'
    },
    {
      title: 'Domain Migration',
      description: 'Normalize domain names and fix duplicate websites',
      icon: Database,
      href: '/admin/domain-migration',
      color: 'bg-emerald-50 border-emerald-200 text-emerald-700',
      iconColor: 'text-emerald-600'
    },
    {
      title: 'Fix Inclusion Status',
      description: 'Fix NULL inclusion status values to default included',
      icon: Wrench,
      href: '/admin/fix-inclusion-status',
      color: 'bg-yellow-50 border-yellow-200 text-yellow-700',
      iconColor: 'text-yellow-600'
    },
    {
      title: 'Fix Bulk Domains Constraint',
      description: 'Fix database constraint issues in bulk analysis domains',
      icon: AlertTriangle,
      href: '/admin/fix-bulk-domains-constraint',
      color: 'bg-red-50 border-red-200 text-red-700',
      iconColor: 'text-red-600'
    },
    {
      title: 'Schema Audit',
      description: 'Audit database schema and identify potential issues',
      icon: Search,
      href: '/admin/schema-audit',
      color: 'bg-cyan-50 border-cyan-200 text-cyan-700',
      iconColor: 'text-cyan-600'
    },
    {
      title: '🚀 Publisher System Migrations',
      description: 'Run all publisher & domain normalization migrations for production',
      icon: Database,
      href: '/admin/publisher-migrations',
      color: 'bg-orange-50 border-orange-200 text-orange-700',
      iconColor: 'text-orange-600'
    },
    {
      title: 'Publisher Claims Migration',
      description: 'Migrate publisher claims and ownership data',
      icon: Shield,
      href: '/admin/publisher-claims-migration',
      color: 'bg-teal-50 border-teal-200 text-teal-700',
      iconColor: 'text-teal-600'
    },
    {
      title: 'Publisher Portal Migration',
      description: 'Migrate publisher portal data and configurations',
      icon: ArrowRightLeft,
      href: '/admin/publisher-portal-migration',
      color: 'bg-indigo-50 border-indigo-200 text-indigo-700',
      iconColor: 'text-indigo-600'
    },
    
    // User & Account Management
    {
      title: 'User Management',
      description: 'Manage users, permissions, and send invitations',
      icon: Users,
      href: '/admin/users',
      color: 'bg-indigo-50 border-indigo-200 text-indigo-700',
      iconColor: 'text-indigo-600'
    },
    {
      title: 'Account Invitations',
      description: 'Manage account invitations and access',
      icon: Mail,
      href: '/admin/account-invitations',
      color: 'bg-blue-50 border-blue-200 text-blue-700',
      iconColor: 'text-blue-600'
    },
    {
      title: 'Signup Monitoring',
      description: 'Monitor user signups and registration activity',
      icon: Eye,
      href: '/admin/signup-monitoring',
      color: 'bg-rose-50 border-rose-200 text-rose-700',
      iconColor: 'text-rose-600'
    },
<<<<<<< HEAD
=======

    // Payment & Financial Management
    {
      title: 'Payment Reconciliation',
      description: 'Reconcile payments and track payment status',
      icon: DollarSign,
      href: '/admin/payment-reconciliation',
      color: 'bg-green-50 border-green-200 text-green-700',
      iconColor: 'text-green-600'
    },
    {
      title: 'Refund Management',
      description: 'Process and track customer refunds',
      icon: CreditCard,
      href: '/admin/refunds',
      color: 'bg-red-50 border-red-200 text-red-700',
      iconColor: 'text-red-600'
    },
    {
      title: 'Stripe Migration',
      description: 'Migrate Stripe payment configurations and data',
      icon: CreditCard,
      href: '/admin/stripe-migration',
      color: 'bg-purple-50 border-purple-200 text-purple-700',
      iconColor: 'text-purple-600'
    },
>>>>>>> 0055ceb0
    
    // External Integrations
    {
      title: 'Airtable Sync',
      description: 'Sync websites from Airtable to local database',
      icon: Database,
      href: '/admin/airtable-sync',
      color: 'bg-indigo-50 border-indigo-200 text-indigo-700',
      iconColor: 'text-indigo-600'
    },
    {
      title: 'Chatwoot Integration',
      description: 'Sync Linkio contacts and orders with Chatwoot for customer support',
      icon: MessageSquare,
      href: '/admin/chatwoot-sync',
      color: 'bg-blue-50 border-blue-200 text-blue-700',
      iconColor: 'text-blue-600'
    },
    {
      title: 'Chatwoot Email Test',
      description: 'Test Chatwoot email sending and status tracking functionality',
      icon: Mail,
      href: '/admin/chatwoot-test',
      color: 'bg-purple-50 border-purple-200 text-purple-700',
      iconColor: 'text-purple-600'
    },
    
    // Email & Analytics
    {
      title: 'Email Management',
      description: 'Monitor email communications, view logs, and send test emails',
      icon: Mail,
      href: '/admin/email',
      color: 'bg-emerald-50 border-emerald-200 text-emerald-700',
      iconColor: 'text-emerald-600'
    },
    {
      title: 'Email Portal',
      description: 'Advanced email portal management and configuration',
      icon: Mail,
      href: '/admin/email-portal',
      color: 'bg-lime-50 border-lime-200 text-lime-700',
      iconColor: 'text-lime-600'
    },
    {
      title: 'Analytics',
      description: 'View system usage and performance analytics',
      icon: BarChart3,
      href: '/admin/analytics',
      color: 'bg-teal-50 border-teal-200 text-teal-700',
      iconColor: 'text-teal-600'
    },
    
  ];

  return (
    <div className="min-h-screen bg-gray-50 py-8">
      <div className="max-w-7xl mx-auto px-4 sm:px-6 lg:px-8">
        <div className="bg-white rounded-lg shadow p-6">
          <div className="flex items-center space-x-3 mb-6">
            <Settings className="w-8 h-8 text-gray-600" />
            <h1 className="text-2xl font-bold text-gray-900">Admin Dashboard</h1>
          </div>

          <div className="mb-6 bg-yellow-50 border border-yellow-200 rounded-lg p-4">
            <div className="flex items-start space-x-3">
              <AlertTriangle className="w-5 h-5 text-yellow-600 mt-0.5" />
              <div>
                <h3 className="text-sm font-semibold text-yellow-800">Admin Tools</h3>
                <p className="text-sm text-yellow-700 mt-1">
                  These tools are for system monitoring, diagnostics, and management. 
                  Access is restricted to internal users only.
                </p>
              </div>
            </div>
          </div>

          <div className="grid grid-cols-1 md:grid-cols-2 lg:grid-cols-3 gap-6">
            {adminTools.map((tool) => (
              <a
                key={tool.href}
                href={tool.href}
                className={`block p-6 rounded-lg border-2 transition-all hover:shadow-md ${tool.color} hover:scale-105`}
              >
                <div className="flex items-center space-x-3 mb-3">
                  <tool.icon className={`w-6 h-6 ${tool.iconColor}`} />
                  <h3 className="text-lg font-semibold">{tool.title}</h3>
                </div>
                <p className="text-sm opacity-90">{tool.description}</p>
              </a>
            ))}
          </div>

          <div className="mt-8 pt-6 border-t border-gray-200">
            <div className="bg-gray-50 rounded-lg p-4">
              <h3 className="font-semibold text-gray-900 mb-2">Tool Categories (32 Total)</h3>
              <div className="grid grid-cols-1 md:grid-cols-2 lg:grid-cols-3 gap-4 text-sm text-gray-600">
                <div>
                  <strong>AI & Diagnostics (9):</strong> Agent monitoring, health checks, and system diagnostics
                </div>
                <div>
                  <strong>Database & Schema (10):</strong> Migrations, schema audits, and data integrity tools
                </div>
                <div>
                  <strong>User Management (3):</strong> User accounts, invitations, and signup monitoring
                </div>
                <div>
                  <strong>Payment & Financial (3):</strong> Payment processing, refunds, and Stripe management
                </div>
                <div>
                  <strong>External Integrations (3):</strong> Airtable, Chatwoot, and third-party services
                </div>
                <div>
                  <strong>Email & Analytics (3):</strong> Email systems, analytics, and communication tools
                </div>
                <div>
                  <strong>System Tools (2):</strong> Order flow matrix and image auditing
                </div>
              </div>
            </div>
          </div>

          <div className="mt-4 p-4 bg-blue-50 border border-blue-200 rounded-lg">
            <p className="text-sm text-blue-800">
              <strong>Note:</strong> All admin endpoints require authentication. 
              If you encounter any 404 errors, those tools have been deprecated and removed for security.
            </p>
          </div>
        </div>
      </div>
    </div>
  );
}<|MERGE_RESOLUTION|>--- conflicted
+++ resolved
@@ -196,8 +196,6 @@
       color: 'bg-rose-50 border-rose-200 text-rose-700',
       iconColor: 'text-rose-600'
     },
-<<<<<<< HEAD
-=======
 
     // Payment & Financial Management
     {
@@ -224,7 +222,6 @@
       color: 'bg-purple-50 border-purple-200 text-purple-700',
       iconColor: 'text-purple-600'
     },
->>>>>>> 0055ceb0
     
     // External Integrations
     {
