'use client';

import Link from 'next/link';
import { useRouter } from 'next/navigation';
import { sessionStorage } from '@/lib/userStorage';
import { type AuthSession } from '@/lib/auth';
import { useState, useEffect } from 'react';
<<<<<<< HEAD
import { User, LogOut, Users, Building2, Zap, Search, BarChart2, Globe, Mail, ShoppingCart, Package, Database, ChevronDown, Settings, CreditCard, HelpCircle, Menu, X, Shield, FileText } from 'lucide-react';
import NotificationBell from '@/components/ui/NotificationBell';
=======
import { User, LogOut, Users, Building2, Zap, Search, BarChart2, Globe, Mail, ShoppingCart, Package, Database, ChevronDown, Settings, CreditCard, HelpCircle, Menu, X } from 'lucide-react';
>>>>>>> 82161129

export default function Header() {
  const router = useRouter();
  const [session, setSession] = useState<AuthSession | null>(null);
  const [adminDropdownOpen, setAdminDropdownOpen] = useState(false);
  const [internalDropdownOpen, setInternalDropdownOpen] = useState(false);
  const [userDropdownOpen, setUserDropdownOpen] = useState(false);
  const [mobileMenuOpen, setMobileMenuOpen] = useState(false);

  useEffect(() => {
    setSession(sessionStorage.getSession());
  }, []);

  // Close dropdown when clicking outside
  useEffect(() => {
    const handleClickOutside = () => {
      setAdminDropdownOpen(false);
      setInternalDropdownOpen(false);
      setUserDropdownOpen(false);
      setMobileMenuOpen(false);
    };

    if (adminDropdownOpen || internalDropdownOpen || userDropdownOpen || mobileMenuOpen) {
      document.addEventListener('click', handleClickOutside);
      return () => document.removeEventListener('click', handleClickOutside);
    }
  }, [adminDropdownOpen, internalDropdownOpen, userDropdownOpen, mobileMenuOpen]);

  // Prevent body scroll when mobile menu is open
  useEffect(() => {
    if (mobileMenuOpen) {
      document.body.style.overflow = 'hidden';
    } else {
      document.body.style.overflow = 'unset';
    }
    return () => {
      document.body.style.overflow = 'unset';
    };
  }, [mobileMenuOpen]);

  const handleLogout = () => {
    sessionStorage.clearSession();
    router.push('/login');
  };

  if (!session) return null;

  return (
    <>
    <header className="bg-white border-b border-gray-100 relative z-40">
      <div className="max-w-7xl mx-auto px-4 sm:px-6 lg:px-8">
        <div className="flex justify-between items-center h-16">
          {/* Logo/Brand */}
          <div className="flex items-center">
            <Link href="/" className="flex items-center space-x-3">
              <div className="relative">
                <div className="w-8 h-8 bg-gradient-to-br from-blue-500 to-purple-600 rounded-lg flex items-center justify-center">
                  <Zap className="w-5 h-5 text-white" />
                </div>
                <div className="absolute -top-1 -right-1 w-3 h-3 bg-emerald-400 rounded-full"></div>
              </div>
              <span className="text-lg font-semibold text-gray-900">Linkio</span>
            </Link>
          </div>

          {/* Desktop Navigation */}
          <nav className="hidden md:flex items-center space-x-1">
            {session.userType === 'account' ? (
              // Account Navigation
              <>
                <Link
                  href="/account/dashboard"
                  className="text-gray-600 hover:text-gray-900 hover:bg-gray-50 px-3 py-2 rounded-lg text-sm font-medium transition-colors flex items-center"
                >
                  <Package className="w-4 h-4 mr-1.5" />
                  Dashboard
                </Link>
                <Link
                  href="/clients"
                  className="text-gray-600 hover:text-gray-900 hover:bg-gray-50 px-3 py-2 rounded-lg text-sm font-medium transition-colors flex items-center"
                >
                  <Building2 className="w-4 h-4 mr-1.5" />
                  Brands
                </Link>
                <Link
                  href="/orders"
                  className="text-gray-600 hover:text-gray-900 hover:bg-gray-50 px-3 py-2 rounded-lg text-sm font-medium transition-colors flex items-center"
                >
                  <ShoppingCart className="w-4 h-4 mr-1.5" />
                  My Orders
                </Link>
                <Link
                  href="/vetted-sites"
                  className="text-gray-600 hover:text-gray-900 hover:bg-gray-50 px-3 py-2 rounded-lg text-sm font-medium transition-colors flex items-center"
                >
                  <Database className="w-4 h-4 mr-1.5" />
                  Vetted Sites
                </Link>
              </>
            ) : (
              // Internal Team Navigation
              <>
                <Link
                  href="/"
                  className="text-gray-600 hover:text-gray-900 hover:bg-gray-50 px-3 py-2 rounded-lg text-sm font-medium transition-colors"
                >
                  Workflows
                </Link>
                <Link
                  href="/clients"
                  className="text-gray-600 hover:text-gray-900 hover:bg-gray-50 px-3 py-2 rounded-lg text-sm font-medium transition-colors flex items-center"
                >
                  <Building2 className="w-4 h-4 mr-1.5" />
                  Clients
                </Link>
                <Link
                  href="/bulk-analysis"
                  className="text-gray-600 hover:text-gray-900 hover:bg-gray-50 px-3 py-2 rounded-lg text-sm font-medium transition-colors flex items-center"
                >
                  <BarChart2 className="w-4 h-4 mr-1.5" />
                  Bulk Analysis
                </Link>
                <Link
                  href="/orders"
                  className="text-gray-600 hover:text-gray-900 hover:bg-gray-50 px-3 py-2 rounded-lg text-sm font-medium transition-colors flex items-center"
                >
                  <ShoppingCart className="w-4 h-4 mr-1.5" />
                  Orders
                </Link>
<<<<<<< HEAD

                {/* Internal Portal Dropdown */}
                <div className="relative">
                  <button
                    onClick={(e) => {
                      e.stopPropagation();
                      setInternalDropdownOpen(!internalDropdownOpen);
                    }}
                    className="text-gray-600 hover:text-gray-900 hover:bg-gray-50 px-3 py-2 rounded-lg text-sm font-medium transition-colors flex items-center"
                  >
                    <Shield className="w-4 h-4 mr-1.5" />
                    Internal Portal
                    <ChevronDown className={`w-4 h-4 ml-1 transition-transform ${internalDropdownOpen ? 'rotate-180' : ''}`} />
                  </button>
                  
                  {internalDropdownOpen && (
                    <div className="absolute right-0 mt-2 w-52 bg-white rounded-lg shadow-lg border border-gray-100 py-1 z-50">
                      <div className="px-3 py-2 text-xs font-semibold text-gray-500 uppercase tracking-wider border-b border-gray-100">
                        Management
                      </div>
                      <Link
                        href="/internal"
                        className="block px-4 py-2 text-sm text-gray-700 hover:bg-gray-50 flex items-center"
                        onClick={() => setInternalDropdownOpen(false)}
                      >
                        <BarChart2 className="w-4 h-4 mr-2" />
                        Dashboard
                      </Link>
                      <Link
                        href="/internal/websites"
                        className="block px-4 py-2 text-sm text-gray-700 hover:bg-gray-50 flex items-center"
                        onClick={() => setInternalDropdownOpen(false)}
                      >
                        <Globe className="w-4 h-4 mr-2" />
                        Websites
                      </Link>
                      <Link
                        href="/internal/publishers"
                        className="block px-4 py-2 text-sm text-gray-700 hover:bg-gray-50 flex items-center"
                        onClick={() => setInternalDropdownOpen(false)}
                      >
                        <Users className="w-4 h-4 mr-2" />
                        Publishers
                      </Link>
                      <div className="px-3 py-2 text-xs font-semibold text-gray-500 uppercase tracking-wider border-b border-gray-100 border-t mt-1 pt-2">
                        Quick Actions
                      </div>
                      <Link
                        href="/internal/publishers/new"
                        className="block px-4 py-2 text-sm text-gray-700 hover:bg-gray-50 flex items-center"
                        onClick={() => setInternalDropdownOpen(false)}
                      >
                        <Users className="w-4 h-4 mr-2" />
                        Add Publisher
                      </Link>
                      {session.role === 'admin' && (
                        <Link
                          href="/admin"
                          className="block px-4 py-2 text-sm text-gray-700 hover:bg-gray-50 flex items-center border-t border-gray-100 mt-1 pt-2"
                          onClick={() => setInternalDropdownOpen(false)}
                        >
                          <Settings className="w-4 h-4 mr-2" />
                          Full Admin Panel
                        </Link>
                      )}
                    </div>
                  )}
                </div>
=======
                <Link
                  href="/vetted-sites"
                  className="text-gray-600 hover:text-gray-900 hover:bg-gray-50 px-3 py-2 rounded-lg text-sm font-medium transition-colors flex items-center"
                >
                  <Database className="w-4 h-4 mr-1.5" />
                  Vetted Sites
                </Link>
>>>>>>> 82161129
                
                {/* Admin Dropdown */}
                <div className="relative">
                  <button
                    onClick={(e) => {
                      e.stopPropagation();
                      setAdminDropdownOpen(!adminDropdownOpen);
                    }}
                    className="text-gray-600 hover:text-gray-900 hover:bg-gray-50 px-3 py-2 rounded-lg text-sm font-medium transition-colors flex items-center"
                  >
                    <Settings className="w-4 h-4 mr-1.5" />
                    Admin
                    <ChevronDown className={`w-4 h-4 ml-1 transition-transform ${adminDropdownOpen ? 'rotate-180' : ''}`} />
                  </button>
                  
                  {adminDropdownOpen && (
                    <div className="absolute right-0 mt-2 w-48 bg-white rounded-lg shadow-lg border border-gray-100 py-1 z-50">
                      <Link
                        href="/websites"
                        className="block px-4 py-2 text-sm text-gray-700 hover:bg-gray-50 flex items-center"
                        onClick={() => setAdminDropdownOpen(false)}
                      >
                        <Globe className="w-4 h-4 mr-2" />
                        Websites
                      </Link>
                      <Link
                        href="/contacts"
                        className="block px-4 py-2 text-sm text-gray-700 hover:bg-gray-50 flex items-center"
                        onClick={() => setAdminDropdownOpen(false)}
                      >
                        <Mail className="w-4 h-4 mr-2" />
                        Contacts
                      </Link>
                      <Link
                        href="/accounts"
                        className="block px-4 py-2 text-sm text-gray-700 hover:bg-gray-50 flex items-center"
                        onClick={() => setAdminDropdownOpen(false)}
                      >
                        <Users className="w-4 h-4 mr-2" />
                        Accounts
                      </Link>
                      {session.role === 'admin' && (
                        <>
                          <div className="border-t border-gray-100 my-1"></div>
                          <Link
                            href="/admin/users"
                            className="block px-4 py-2 text-sm text-gray-700 hover:bg-gray-50 flex items-center"
                            onClick={() => setAdminDropdownOpen(false)}
                          >
                            <Users className="w-4 h-4 mr-2" />
                            Users
                          </Link>
                          <Link
                            href="/admin/account-invitations"
                            className="block px-4 py-2 text-sm text-gray-700 hover:bg-gray-50 flex items-center"
                            onClick={() => setAdminDropdownOpen(false)}
                          >
                            <Mail className="w-4 h-4 mr-2" />
                            Invitations
                          </Link>
                        </>
                      )}
                    </div>
                  )}
                </div>
              </>
            )}
          </nav>

          {/* Desktop User Menu & Mobile Menu Button */}
          <div className="flex items-center space-x-3">
            {/* Mobile menu button */}
            <button
              onClick={(e) => {
                e.stopPropagation();
                setMobileMenuOpen(!mobileMenuOpen);
              }}
              className="md:hidden p-2 rounded-lg hover:bg-gray-50 transition-colors min-w-[44px] min-h-[44px] flex items-center justify-center"
              aria-label="Toggle mobile menu"
            >
              <Menu className="w-6 h-6 text-gray-600" />
            </button>
            {/* Notification Bell - Desktop only */}
            <div className="hidden md:block">
            </div>
            
            {/* User Dropdown - Desktop only */}
            <div className="relative hidden md:block">
              <button
                onClick={(e) => {
                  e.stopPropagation();
                  setUserDropdownOpen(!userDropdownOpen);
                }}
                className="flex items-center space-x-3 px-3 py-2 bg-gray-50 rounded-lg hover:bg-gray-100 transition-colors min-h-[44px]"
              >
                <div className="w-7 h-7 bg-gradient-to-br from-blue-500 to-purple-600 rounded-full flex items-center justify-center">
                  <User className="w-4 h-4 text-white" />
                </div>
                <div className="text-sm">
                  <div className="font-medium text-gray-900">{session.name}</div>
                  {session.userType === 'account' && session.companyName && (
                    <div className="text-xs text-gray-500">{session.companyName}</div>
                  )}
                  {session.role === 'admin' && (
                    <div className="text-xs text-emerald-600 font-medium">Admin</div>
                  )}
                </div>
                <ChevronDown className={`w-4 h-4 text-gray-400 transition-transform ${userDropdownOpen ? 'rotate-180' : ''}`} />
              </button>
              
              {userDropdownOpen && (
                <div className="absolute right-0 mt-2 w-56 bg-white rounded-lg shadow-lg border border-gray-100 py-2 z-50 max-w-[calc(100vw-2rem)] sm:max-w-none">
                  {session.userType === 'account' ? (
                    // Account User Menu
                    <>
                      <div className="px-4 py-2 border-b border-gray-100">
                        <div className="text-sm font-medium text-gray-900">{session.name}</div>
                        <div className="text-xs text-gray-500">{session.email}</div>
                        {session.companyName && (
                          <div className="text-xs text-gray-500">{session.companyName}</div>
                        )}
                      </div>
                      
                      <Link
                        href="/account/dashboard"
                        className="block px-4 py-2 text-sm text-gray-700 hover:bg-gray-50 flex items-center"
                        onClick={() => setUserDropdownOpen(false)}
                      >
                        <Package className="w-4 h-4 mr-2" />
                        Dashboard
                      </Link>
                      
                      <Link
                        href="/account/settings"
                        className="block px-4 py-2 text-sm text-gray-700 hover:bg-gray-50 flex items-center"
                        onClick={() => setUserDropdownOpen(false)}
                      >
                        <Settings className="w-4 h-4 mr-2" />
                        Account Settings
                      </Link>
                      
                      <Link
                        href="/billing"
                        className="block px-4 py-2 text-sm text-gray-700 hover:bg-gray-50 flex items-center"
                        onClick={() => setUserDropdownOpen(false)}
                      >
                        <CreditCard className="w-4 h-4 mr-2" />
                        Billing History
                      </Link>
                      
                      <Link
                        href="/support"
                        className="block px-4 py-2 text-sm text-gray-700 hover:bg-gray-50 flex items-center"
                        onClick={() => setUserDropdownOpen(false)}
                      >
                        <HelpCircle className="w-4 h-4 mr-2" />
                        Help & Support
                      </Link>
                      
                      <div className="border-t border-gray-100 my-1"></div>
                      
                      <button
                        onClick={() => {
                          setUserDropdownOpen(false);
                          handleLogout();
                        }}
                        className="w-full text-left px-4 py-2 text-sm text-gray-700 hover:bg-gray-50 flex items-center"
                      >
                        <LogOut className="w-4 h-4 mr-2" />
                        Sign Out
                      </button>
                    </>
                  ) : (
                    // Internal User Menu
                    <>
                      <div className="px-4 py-2 border-b border-gray-100">
                        <div className="text-sm font-medium text-gray-900">{session.name}</div>
                        <div className="text-xs text-gray-500">{session.email}</div>
                        {session.role === 'admin' && (
                          <div className="text-xs text-emerald-600 font-medium">Admin Access</div>
                        )}
                      </div>
                      
                      <Link
                        href="/account/settings"
                        className="block px-4 py-2 text-sm text-gray-700 hover:bg-gray-50 flex items-center"
                        onClick={() => setUserDropdownOpen(false)}
                      >
                        <Settings className="w-4 h-4 mr-2" />
                        Settings
                      </Link>
                      
                      <Link
                        href="/support"
                        className="block px-4 py-2 text-sm text-gray-700 hover:bg-gray-50 flex items-center"
                        onClick={() => setUserDropdownOpen(false)}
                      >
                        <HelpCircle className="w-4 h-4 mr-2" />
                        Help & Support
                      </Link>
                      
                      <div className="border-t border-gray-100 my-1"></div>
                      
                      <button
                        onClick={() => {
                          setUserDropdownOpen(false);
                          handleLogout();
                        }}
                        className="w-full text-left px-4 py-2 text-sm text-gray-700 hover:bg-gray-50 flex items-center"
                      >
                        <LogOut className="w-4 h-4 mr-2" />
                        Sign Out
                      </button>
                    </>
                  )}
                </div>
              )}
            </div>
          </div>
        </div>
      </div>
    </header>

    {/* Mobile Menu Overlay */}
    {mobileMenuOpen && (
      <div className="fixed inset-0 bg-black bg-opacity-50 z-50 md:hidden" onClick={() => setMobileMenuOpen(false)} />
    )}

    {/* Mobile Menu Drawer */}
    <div className={`fixed top-0 right-0 h-full w-80 max-w-[85vw] bg-white z-50 transform transition-transform duration-300 ease-in-out md:hidden ${
      mobileMenuOpen ? 'translate-x-0' : 'translate-x-full'
    }`}>
      <div className="flex flex-col h-full">
        {/* Mobile Menu Header */}
        <div className="flex items-center justify-between p-4 border-b border-gray-100">
          <div className="flex items-center space-x-3">
            <div className="w-8 h-8 bg-gradient-to-br from-blue-500 to-purple-600 rounded-full flex items-center justify-center">
              <User className="w-4 h-4 text-white" />
            </div>
            <div>
              <div className="text-sm font-medium text-gray-900">{session.name}</div>
              <div className="text-xs text-gray-500">{session.email}</div>
              {session.userType === 'account' && session.companyName && (
                <div className="text-xs text-gray-500">{session.companyName}</div>
              )}
              {session.role === 'admin' && (
                <div className="text-xs text-emerald-600 font-medium">Admin Access</div>
              )}
            </div>
          </div>
          <button
            onClick={() => setMobileMenuOpen(false)}
            className="p-2 rounded-lg hover:bg-gray-50 transition-colors min-w-[44px] min-h-[44px] flex items-center justify-center"
            aria-label="Close mobile menu"
          >
            <X className="w-6 h-6 text-gray-600" />
          </button>
        </div>

        {/* Mobile Menu Content */}
        <div className="flex-1 overflow-y-auto py-4">
          {/* Notification Bell - Mobile */}
          <div className="px-4 pb-4 border-b border-gray-100 mb-4">
          </div>

          {/* Mobile Navigation */}
          <nav className="px-4 space-y-1">
            {session.userType === 'account' ? (
              // Account Navigation - Mobile
              <>
                <Link
                  href="/account/dashboard"
                  className="flex items-center space-x-3 px-4 py-3 text-gray-700 hover:bg-gray-50 rounded-lg transition-colors min-h-[44px]"
                  onClick={() => setMobileMenuOpen(false)}
                >
                  <Package className="w-5 h-5" />
                  <span className="text-base font-medium">Dashboard</span>
                </Link>
                <Link
                  href="/clients"
                  className="flex items-center space-x-3 px-4 py-3 text-gray-700 hover:bg-gray-50 rounded-lg transition-colors min-h-[44px]"
                  onClick={() => setMobileMenuOpen(false)}
                >
                  <Building2 className="w-5 h-5" />
                  <span className="text-base font-medium">Brands</span>
                </Link>
                <Link
                  href="/orders"
                  className="flex items-center space-x-3 px-4 py-3 text-gray-700 hover:bg-gray-50 rounded-lg transition-colors min-h-[44px]"
                  onClick={() => setMobileMenuOpen(false)}
                >
                  <ShoppingCart className="w-5 h-5" />
                  <span className="text-base font-medium">My Orders</span>
                </Link>
                <Link
                  href="/vetted-sites"
                  className="flex items-center space-x-3 px-4 py-3 text-gray-700 hover:bg-gray-50 rounded-lg transition-colors min-h-[44px]"
                  onClick={() => setMobileMenuOpen(false)}
                >
                  <Database className="w-5 h-5" />
                  <span className="text-base font-medium">Vetted Sites</span>
                </Link>
                
                <div className="border-t border-gray-100 my-4"></div>
                
                <Link
                  href="/account/settings"
                  className="flex items-center space-x-3 px-4 py-3 text-gray-700 hover:bg-gray-50 rounded-lg transition-colors min-h-[44px]"
                  onClick={() => setMobileMenuOpen(false)}
                >
                  <Settings className="w-5 h-5" />
                  <span className="text-base font-medium">Account Settings</span>
                </Link>
                <Link
                  href="/billing"
                  className="flex items-center space-x-3 px-4 py-3 text-gray-700 hover:bg-gray-50 rounded-lg transition-colors min-h-[44px]"
                  onClick={() => setMobileMenuOpen(false)}
                >
                  <CreditCard className="w-5 h-5" />
                  <span className="text-base font-medium">Billing History</span>
                </Link>
                <Link
                  href="/support"
                  className="flex items-center space-x-3 px-4 py-3 text-gray-700 hover:bg-gray-50 rounded-lg transition-colors min-h-[44px]"
                  onClick={() => setMobileMenuOpen(false)}
                >
                  <HelpCircle className="w-5 h-5" />
                  <span className="text-base font-medium">Help & Support</span>
                </Link>
              </>
            ) : (
              // Internal Team Navigation - Mobile
              <>
                <Link
                  href="/"
                  className="flex items-center space-x-3 px-4 py-3 text-gray-700 hover:bg-gray-50 rounded-lg transition-colors min-h-[44px]"
                  onClick={() => setMobileMenuOpen(false)}
                >
                  <Zap className="w-5 h-5" />
                  <span className="text-base font-medium">Workflows</span>
                </Link>
                <Link
                  href="/clients"
                  className="flex items-center space-x-3 px-4 py-3 text-gray-700 hover:bg-gray-50 rounded-lg transition-colors min-h-[44px]"
                  onClick={() => setMobileMenuOpen(false)}
                >
                  <Building2 className="w-5 h-5" />
                  <span className="text-base font-medium">Clients</span>
                </Link>
                <Link
                  href="/bulk-analysis"
                  className="flex items-center space-x-3 px-4 py-3 text-gray-700 hover:bg-gray-50 rounded-lg transition-colors min-h-[44px]"
                  onClick={() => setMobileMenuOpen(false)}
                >
                  <BarChart2 className="w-5 h-5" />
                  <span className="text-base font-medium">Bulk Analysis</span>
                </Link>
                <Link
                  href="/orders"
                  className="flex items-center space-x-3 px-4 py-3 text-gray-700 hover:bg-gray-50 rounded-lg transition-colors min-h-[44px]"
                  onClick={() => setMobileMenuOpen(false)}
                >
                  <ShoppingCart className="w-5 h-5" />
                  <span className="text-base font-medium">Orders</span>
                </Link>
<<<<<<< HEAD

                {/* Internal Portal Section - Mobile */}
                <div className="border-t border-gray-100 my-4"></div>
                <div className="px-4 py-2">
                  <div className="text-xs font-semibold text-gray-500 uppercase tracking-wider mb-2">Internal Portal</div>
                </div>
                
                <Link
                  href="/internal"
                  className="flex items-center space-x-3 px-4 py-3 text-gray-700 hover:bg-gray-50 rounded-lg transition-colors min-h-[44px]"
                  onClick={() => setMobileMenuOpen(false)}
                >
                  <BarChart2 className="w-5 h-5" />
                  <span className="text-base font-medium">Dashboard</span>
                </Link>
                <Link
                  href="/internal/websites"
                  className="flex items-center space-x-3 px-4 py-3 text-gray-700 hover:bg-gray-50 rounded-lg transition-colors min-h-[44px]"
                  onClick={() => setMobileMenuOpen(false)}
                >
                  <Globe className="w-5 h-5" />
                  <span className="text-base font-medium">Websites</span>
                </Link>
                <Link
                  href="/internal/publishers"
                  className="flex items-center space-x-3 px-4 py-3 text-gray-700 hover:bg-gray-50 rounded-lg transition-colors min-h-[44px]"
                  onClick={() => setMobileMenuOpen(false)}
                >
                  <Users className="w-5 h-5" />
                  <span className="text-base font-medium">Publishers</span>
                </Link>
                <Link
                  href="/internal/publishers/new"
                  className="flex items-center space-x-3 px-4 py-3 text-gray-700 hover:bg-gray-50 rounded-lg transition-colors min-h-[44px]"
                  onClick={() => setMobileMenuOpen(false)}
                >
                  <Users className="w-5 h-5" />
                  <span className="text-base font-medium">Add Publisher</span>
=======
                <Link
                  href="/vetted-sites"
                  className="flex items-center space-x-3 px-4 py-3 text-gray-700 hover:bg-gray-50 rounded-lg transition-colors min-h-[44px]"
                  onClick={() => setMobileMenuOpen(false)}
                >
                  <Database className="w-5 h-5" />
                  <span className="text-base font-medium">Vetted Sites</span>
>>>>>>> 82161129
                </Link>
                
                {/* Admin Section - Mobile */}
                <div className="border-t border-gray-100 my-4"></div>
                <div className="px-4 py-2">
                  <div className="text-xs font-semibold text-gray-500 uppercase tracking-wider mb-2">Admin</div>
                </div>
                
                <Link
                  href="/websites"
                  className="flex items-center space-x-3 px-4 py-3 text-gray-700 hover:bg-gray-50 rounded-lg transition-colors min-h-[44px]"
                  onClick={() => setMobileMenuOpen(false)}
                >
                  <Globe className="w-5 h-5" />
                  <span className="text-base font-medium">Websites</span>
                </Link>
                <Link
                  href="/contacts"
                  className="flex items-center space-x-3 px-4 py-3 text-gray-700 hover:bg-gray-50 rounded-lg transition-colors min-h-[44px]"
                  onClick={() => setMobileMenuOpen(false)}
                >
                  <Mail className="w-5 h-5" />
                  <span className="text-base font-medium">Contacts</span>
                </Link>
                <Link
                  href="/accounts"
                  className="flex items-center space-x-3 px-4 py-3 text-gray-700 hover:bg-gray-50 rounded-lg transition-colors min-h-[44px]"
                  onClick={() => setMobileMenuOpen(false)}
                >
                  <Users className="w-5 h-5" />
                  <span className="text-base font-medium">Accounts</span>
                </Link>
                
                {session.role === 'admin' && (
                  <>
                    <div className="border-t border-gray-100 my-4"></div>
                    <div className="px-4 py-2">
                      <div className="text-xs font-semibold text-gray-500 uppercase tracking-wider mb-2">System Admin</div>
                    </div>
                    <Link
                      href="/admin/users"
                      className="flex items-center space-x-3 px-4 py-3 text-gray-700 hover:bg-gray-50 rounded-lg transition-colors min-h-[44px]"
                      onClick={() => setMobileMenuOpen(false)}
                    >
                      <Users className="w-5 h-5" />
                      <span className="text-base font-medium">Users</span>
                    </Link>
                    <Link
                      href="/admin/account-invitations"
                      className="flex items-center space-x-3 px-4 py-3 text-gray-700 hover:bg-gray-50 rounded-lg transition-colors min-h-[44px]"
                      onClick={() => setMobileMenuOpen(false)}
                    >
                      <Mail className="w-5 h-5" />
                      <span className="text-base font-medium">Invitations</span>
                    </Link>
                  </>
                )}
                
                <div className="border-t border-gray-100 my-4"></div>
                
                <Link
                  href="/account/settings"
                  className="flex items-center space-x-3 px-4 py-3 text-gray-700 hover:bg-gray-50 rounded-lg transition-colors min-h-[44px]"
                  onClick={() => setMobileMenuOpen(false)}
                >
                  <Settings className="w-5 h-5" />
                  <span className="text-base font-medium">Settings</span>
                </Link>
                <Link
                  href="/support"
                  className="flex items-center space-x-3 px-4 py-3 text-gray-700 hover:bg-gray-50 rounded-lg transition-colors min-h-[44px]"
                  onClick={() => setMobileMenuOpen(false)}
                >
                  <HelpCircle className="w-5 h-5" />
                  <span className="text-base font-medium">Help & Support</span>
                </Link>
              </>
            )}
          </nav>
        </div>

        {/* Mobile Menu Footer */}
        <div className="border-t border-gray-100 p-4">
          <button
            onClick={() => {
              setMobileMenuOpen(false);
              handleLogout();
            }}
            className="flex items-center space-x-3 px-4 py-3 text-red-600 hover:bg-red-50 rounded-lg transition-colors w-full min-h-[44px]"
          >
            <LogOut className="w-5 h-5" />
            <span className="text-base font-medium">Sign Out</span>
          </button>
        </div>
      </div>
    </div>
    </>
  );
}<|MERGE_RESOLUTION|>--- conflicted
+++ resolved
@@ -5,12 +5,8 @@
 import { sessionStorage } from '@/lib/userStorage';
 import { type AuthSession } from '@/lib/auth';
 import { useState, useEffect } from 'react';
-<<<<<<< HEAD
 import { User, LogOut, Users, Building2, Zap, Search, BarChart2, Globe, Mail, ShoppingCart, Package, Database, ChevronDown, Settings, CreditCard, HelpCircle, Menu, X, Shield, FileText } from 'lucide-react';
 import NotificationBell from '@/components/ui/NotificationBell';
-=======
-import { User, LogOut, Users, Building2, Zap, Search, BarChart2, Globe, Mail, ShoppingCart, Package, Database, ChevronDown, Settings, CreditCard, HelpCircle, Menu, X } from 'lucide-react';
->>>>>>> 82161129
 
 export default function Header() {
   const router = useRouter();
@@ -140,7 +136,13 @@
                   <ShoppingCart className="w-4 h-4 mr-1.5" />
                   Orders
                 </Link>
-<<<<<<< HEAD
+                <Link
+                  href="/vetted-sites"
+                  className="text-gray-600 hover:text-gray-900 hover:bg-gray-50 px-3 py-2 rounded-lg text-sm font-medium transition-colors flex items-center"
+                >
+                  <Database className="w-4 h-4 mr-1.5" />
+                  Vetted Sites
+                </Link>
 
                 {/* Internal Portal Dropdown */}
                 <div className="relative">
@@ -209,15 +211,6 @@
                     </div>
                   )}
                 </div>
-=======
-                <Link
-                  href="/vetted-sites"
-                  className="text-gray-600 hover:text-gray-900 hover:bg-gray-50 px-3 py-2 rounded-lg text-sm font-medium transition-colors flex items-center"
-                >
-                  <Database className="w-4 h-4 mr-1.5" />
-                  Vetted Sites
-                </Link>
->>>>>>> 82161129
                 
                 {/* Admin Dropdown */}
                 <div className="relative">
@@ -302,6 +295,7 @@
             </button>
             {/* Notification Bell - Desktop only */}
             <div className="hidden md:block">
+              <NotificationBell />
             </div>
             
             {/* User Dropdown - Desktop only */}
@@ -481,6 +475,7 @@
         <div className="flex-1 overflow-y-auto py-4">
           {/* Notification Bell - Mobile */}
           <div className="px-4 pb-4 border-b border-gray-100 mb-4">
+            <NotificationBell />
           </div>
 
           {/* Mobile Navigation */}
@@ -583,7 +578,14 @@
                   <ShoppingCart className="w-5 h-5" />
                   <span className="text-base font-medium">Orders</span>
                 </Link>
-<<<<<<< HEAD
+                <Link
+                  href="/vetted-sites"
+                  className="flex items-center space-x-3 px-4 py-3 text-gray-700 hover:bg-gray-50 rounded-lg transition-colors min-h-[44px]"
+                  onClick={() => setMobileMenuOpen(false)}
+                >
+                  <Database className="w-5 h-5" />
+                  <span className="text-base font-medium">Vetted Sites</span>
+                </Link>
 
                 {/* Internal Portal Section - Mobile */}
                 <div className="border-t border-gray-100 my-4"></div>
@@ -622,15 +624,6 @@
                 >
                   <Users className="w-5 h-5" />
                   <span className="text-base font-medium">Add Publisher</span>
-=======
-                <Link
-                  href="/vetted-sites"
-                  className="flex items-center space-x-3 px-4 py-3 text-gray-700 hover:bg-gray-50 rounded-lg transition-colors min-h-[44px]"
-                  onClick={() => setMobileMenuOpen(false)}
-                >
-                  <Database className="w-5 h-5" />
-                  <span className="text-base font-medium">Vetted Sites</span>
->>>>>>> 82161129
                 </Link>
                 
                 {/* Admin Section - Mobile */}
