'use client';

import React, { useState, useEffect } from 'react';
import { Package, ChevronDown, ChevronRight, Users, Link as LinkIcon, Eye, Copy, Check, Trash2, CheckCircle, Activity } from 'lucide-react';
import Link from 'next/link';
import { AuthService } from '@/lib/auth';
import { AuthSession } from '@/lib/types/auth';

interface OrderGroup {
  id: string;
  clientId: string;
  clientName: string;
  clientWebsite?: string;
  linkCount: number;
  targetPages: string[];
  bulkAnalysisProjectId?: string;
  groupStatus: string;
  siteSelections?: {
    approved: number;
    pending: number;
    total: number;
  };
}

interface Account {
  id: string;
  email: string;
  contactName?: string;
  companyName?: string;
}

interface Order {
  id: string;
  accountId?: string;
  account?: Account;
  state?: string;
  status: string; // For backwards compatibility
  totalLinks?: number;
  subtotalRetail: number;
  discountPercent: string;
  discountAmount: number;
  totalRetail: number;
  totalWholesale: number;
  profitMargin: number;
  includesClientReview: boolean;
  clientReviewFee: number;
  rushDelivery: boolean;
  rushFee: number;
  shareToken?: string;
  shareExpiresAt?: string;
  approvedAt?: string;
  invoicedAt?: string;
  paidAt?: string;
  completedAt?: string;
  cancelledAt?: string;
  createdBy: string;
  assignedTo?: string;
  internalNotes?: string;
  accountNotes?: string;
  cancellationReason?: string;
  createdAt: string;
  updatedAt: string;
  orderGroups?: OrderGroup[];
  itemCount?: number; // For backwards compatibility
}

interface OrdersTableProps {
  orders: Order[];
  loading: boolean;
  onRefresh: () => void;
  getStatusColor: (status: string) => string;
  formatCurrency: (cents: number) => string;
  isInternal?: boolean;
}

export function OrdersTableMultiClient({ 
  orders, 
  loading, 
  onRefresh, 
  getStatusColor, 
  formatCurrency,
  isInternal = false
}: OrdersTableProps) {
  const [expandedOrders, setExpandedOrders] = useState<Set<string>>(new Set());
  const [copiedToken, setCopiedToken] = useState<string | null>(null);
  const [session, setSession] = useState<AuthSession | null>(null);

  useEffect(() => {
    const currentSession = AuthService.getSession();
    setSession(currentSession);
  }, []);

  const getStatusLabel = (status: string) => {
    const statusLabels: { [key: string]: string } = {
      'draft': 'Draft',
      'pending_confirmation': 'Pending Confirmation',
      'confirmed': 'Confirmed',
      'pending_review': 'Pending Review',
      'pending_approval': 'Pending Approval',
      'approved': 'Approved',
      'invoiced': 'Invoiced',
      'paid': 'Paid',
      'in_progress': 'In Progress',
      'completed': 'Completed',
      'cancelled': 'Cancelled',
      'legacy': 'Legacy Order'
    };
    return statusLabels[status] || status;
  };

  const getActionStatus = (order: Order, isInternal: boolean) => {
    // For internal users
    if (isInternal) {
      if (order.status === 'pending_confirmation') {
        return { text: 'Needs Confirmation', color: 'text-red-600', priority: 'high' };
      }
<<<<<<< HEAD
      if (order.status === 'confirmed' && (order.state === 'analyzing' || order.state === 'finding_sites')) {
        return { text: 'Processing', color: 'text-blue-600', priority: 'medium' };
      }
      if (order.status === 'confirmed' && order.state === 'site_review') {
=======
      if (order.status === 'confirmed' && (order.state === 'analyzing')) {
        return { text: 'Processing', color: 'text-blue-600', priority: 'medium' };
      }
      if (order.status === 'confirmed' && order.state === 'sites_ready') {
>>>>>>> e1537164
        return { text: 'Ready to Send', color: 'text-yellow-600', priority: 'medium' };
      }
    }
    // For external users  
    else {
      if (order.status === 'draft') {
        return { text: 'Finish Setup', color: 'text-red-600', priority: 'high' };
      }
<<<<<<< HEAD
      if (order.status === 'confirmed' && (order.state === 'sites_ready' || order.state === 'site_review' || order.state === 'client_reviewing')) {
=======
      if (order.status === 'confirmed' && (order.state === 'sites_ready' || order.state === 'client_reviewing')) {
>>>>>>> e1537164
        return { text: 'Review Sites', color: 'text-red-600', priority: 'high' };
      }
      if (order.status === 'confirmed' && order.state === 'payment_pending') {
        return { text: 'Payment Due', color: 'text-red-600', priority: 'high' };
      }
<<<<<<< HEAD
      if (order.status === 'confirmed' && (order.state === 'analyzing' || order.state === 'finding_sites')) {
=======
      if (order.status === 'confirmed' && (order.state === 'analyzing')) {
>>>>>>> e1537164
        return { text: 'In Progress', color: 'text-blue-600', priority: 'low' };
      }
    }
    
    // Default cases
    if (order.status === 'paid' || order.status === 'in_progress') {
      return { text: 'In Progress', color: 'text-blue-600', priority: 'low' };
    }
    if (order.status === 'completed') {
      return { text: 'Complete', color: 'text-green-600', priority: 'low' };
    }
    
    return { text: 'No Action', color: 'text-gray-500', priority: 'low' };
  };

  const toggleOrderExpanded = (orderId: string) => {
    const newExpanded = new Set(expandedOrders);
    if (newExpanded.has(orderId)) {
      newExpanded.delete(orderId);
    } else {
      newExpanded.add(orderId);
    }
    setExpandedOrders(newExpanded);
  };

  const copyShareLink = async (token: string) => {
    const shareUrl = `${window.location.origin}/share/order/${token}`;
    await navigator.clipboard.writeText(shareUrl);
    setCopiedToken(token);
    setTimeout(() => setCopiedToken(null), 2000);
  };

  const getGroupStatusColor = (status: string) => {
    const colors: { [key: string]: string } = {
      'pending': 'bg-gray-100 text-gray-800',
      'analyzing': 'bg-blue-100 text-blue-800',
      'ready_for_review': 'bg-yellow-100 text-yellow-800',
      'approved': 'bg-green-100 text-green-800',
      'in_progress': 'bg-purple-100 text-purple-800',
      'completed': 'bg-green-100 text-green-800'
    };
    return colors[status] || 'bg-gray-100 text-gray-800';
  };

  if (loading) {
    return (
      <div className="bg-white rounded-lg border border-gray-200 shadow-sm">
        <div className="p-8 text-center">
          <div className="animate-pulse">Loading orders...</div>
        </div>
      </div>
    );
  }

  if (orders.length === 0) {
    return (
      <div className="bg-white rounded-lg border border-gray-200 shadow-sm">
        <div className="p-8 text-center">
          <Package className="h-12 w-12 text-gray-400 mx-auto mb-4" />
          <h3 className="text-lg font-medium text-gray-900 mb-2">No orders found</h3>
          <p className="text-gray-600 mb-4">
            No orders match your current filters. Try adjusting your search criteria.
          </p>
          <button 
            onClick={onRefresh}
            className="px-4 py-2 border border-gray-300 rounded-md hover:bg-gray-50 font-medium"
          >
            Refresh
          </button>
        </div>
      </div>
    );
  }

  return (
    <div className="bg-white rounded-lg border border-gray-200 shadow-sm">
      <div className="overflow-x-auto">
        <table className="min-w-full divide-y divide-gray-200">
          <thead className="bg-gray-50">
            <tr>
              <th className="px-6 py-3 text-left text-xs font-medium text-gray-500 uppercase tracking-wider">
                Order
              </th>
              <th className="px-6 py-3 text-left text-xs font-medium text-gray-500 uppercase tracking-wider">
                Account
              </th>
              <th className="px-6 py-3 text-left text-xs font-medium text-gray-500 uppercase tracking-wider">
                Clients
              </th>
              <th className="px-6 py-3 text-left text-xs font-medium text-gray-500 uppercase tracking-wider">
                Status
              </th>
              <th className="px-6 py-3 text-left text-xs font-medium text-gray-500 uppercase tracking-wider">
                Action Status
              </th>
              <th className="px-6 py-3 text-right text-xs font-medium text-gray-500 uppercase tracking-wider">
                Value
              </th>
              <th className="px-6 py-3 text-left text-xs font-medium text-gray-500 uppercase tracking-wider">
                Created
              </th>
              <th className="px-6 py-3 text-right text-xs font-medium text-gray-500 uppercase tracking-wider">
                Actions
              </th>
            </tr>
          </thead>
          <tbody className="bg-white divide-y divide-gray-200">
            {orders.map((order) => {
              const isExpanded = expandedOrders.has(order.id);
              const hasGroups = order.orderGroups && order.orderGroups.length > 0;
              const totalClients = order.orderGroups?.length || 1;
              const orderStatus = order.state || order.status;
              
              return (
                <React.Fragment key={order.id}>
                  <tr className="hover:bg-gray-50">
                    <td className="px-6 py-4 whitespace-nowrap">
                      <div className="flex items-center gap-2">
                        {hasGroups && (
                          <button
                            onClick={() => toggleOrderExpanded(order.id)}
                            className="text-gray-400 hover:text-gray-600"
                          >
                            {isExpanded ? <ChevronDown className="h-4 w-4" /> : <ChevronRight className="h-4 w-4" />}
                          </button>
                        )}
                        <div>
                          <div className="font-medium text-sm text-gray-900">
                            {order.id.slice(0, 8)}...
                          </div>
                          <div className="flex items-center gap-2 mt-1">
                            <span className="text-xs text-gray-500">
                              {order.totalLinks || order.itemCount || 0} links
                            </span>
                            {order.includesClientReview && (
                              <span className="inline-flex items-center px-2 py-0.5 rounded text-xs font-medium bg-blue-100 text-blue-800">
                                Review
                              </span>
                            )}
                            {order.rushDelivery && (
                              <span className="inline-flex items-center px-2 py-0.5 rounded text-xs font-medium bg-red-100 text-red-800">
                                Rush
                              </span>
                            )}
                          </div>
                        </div>
                      </div>
                    </td>

                    <td className="px-6 py-4 whitespace-nowrap">
                      <div>
                        <div className="font-medium text-sm">{order.account?.contactName || order.account?.companyName || 'Unknown'}</div>
                        {order.account?.companyName && order.account?.contactName && (
                          <div className="text-xs text-gray-500">{order.account.companyName}</div>
                        )}
                        <div className="text-xs text-gray-500">{order.account?.email || 'No email'}</div>
                      </div>
                    </td>

                    <td className="px-6 py-4 whitespace-nowrap">
                      <div className="flex items-center gap-1">
                        <Users className="h-4 w-4 text-gray-400" />
                        <span className="text-sm font-medium">{totalClients}</span>
                        {totalClients === 1 && !hasGroups && (
                          <span className="text-xs text-gray-500 ml-1">(legacy)</span>
                        )}
                      </div>
                    </td>

                    <td className="px-6 py-4 whitespace-nowrap">
                      <div className="space-y-1">
                        <span className={`inline-flex items-center px-2 py-0.5 rounded text-xs font-medium ${getStatusColor(order.status)}`}>
                          {getStatusLabel(order.status)}
                        </span>
                        {order.state && order.state !== order.status && (
                          <div className="flex items-center gap-1">
                            <span className="text-xs text-gray-500">State:</span>
                            <span className="text-xs font-medium text-gray-700">{order.state}</span>
                          </div>
                        )}
                      </div>
                    </td>

                    <td className="px-6 py-4 whitespace-nowrap">
                      {(() => {
                        const actionStatus = getActionStatus(order, isInternal);
                        return (
                          <div className="flex items-center gap-2">
                            {actionStatus.priority === 'high' && (
                              <div className="w-2 h-2 bg-red-500 rounded-full animate-pulse" />
                            )}
                            {actionStatus.priority === 'medium' && (
                              <div className="w-2 h-2 bg-yellow-500 rounded-full" />
                            )}
                            <span className={`text-sm font-medium ${actionStatus.color}`}>
                              {actionStatus.text}
                            </span>
                          </div>
                        );
                      })()}
                    </td>

                    <td className="px-6 py-4 whitespace-nowrap text-right">
                      <div className="font-medium">{formatCurrency(order.totalRetail)}</div>
                      {order.discountAmount > 0 && (
                        <div className="text-xs text-green-600">
                          -{formatCurrency(order.discountAmount)} ({order.discountPercent}%)
                        </div>
                      )}
                    </td>

                    <td className="px-6 py-4 whitespace-nowrap">
                      <div className="text-sm">
                        {new Date(order.createdAt).toLocaleDateString()}
                      </div>
                      <div className="text-xs text-gray-500">
                        {new Date(order.createdAt).toLocaleTimeString()}
                      </div>
                    </td>

                    <td className="px-6 py-4 whitespace-nowrap text-right">
                      <div className="flex items-center justify-end gap-2">
                        {isInternal && order.status === 'pending_confirmation' && (
                          <Link
                            href={`/orders/${order.id}/internal`}
                            className="inline-flex items-center px-3 py-1.5 bg-green-600 text-white text-sm rounded-md hover:bg-green-700"
                          >
                            <CheckCircle className="h-4 w-4 mr-1" />
                            Review & Confirm
                          </Link>
                        )}
                        {isInternal && order.status === 'confirmed' && order.state === 'analyzing' && (
                          <button
                            onClick={async () => {
                              if (confirm('Mark sites as ready for client review? This will notify the client that sites are available.')) {
                                try {
                                  const response = await fetch(`/api/orders/${order.id}/state`, {
                                    method: 'POST',
                                    headers: { 'Content-Type': 'application/json' },
                                    body: JSON.stringify({ 
                                      state: 'sites_ready',
                                      notes: 'Sites ready for client review'
                                    })
                                  });
                                  
                                  if (response.ok) {
                                    onRefresh();
                                  } else {
                                    const data = await response.json();
                                    alert(data.error || 'Failed to update order state');
                                  }
                                } catch (error) {
                                  console.error('Error updating order state:', error);
                                  alert('Error updating order state');
                                }
                              }
                            }}
                            className="inline-flex items-center px-3 py-1.5 bg-purple-600 text-white text-sm rounded-md hover:bg-purple-700"
                          >
                            <Users className="h-4 w-4 mr-1" />
                            Sites Ready
                          </button>
                        )}
                        {/* Payment button for orders pending payment */}
                        {order.state === 'payment_pending' && !order.paidAt && (
                          <a
                            href={`/orders/${order.id}/payment`}
                            className="inline-flex items-center px-3 py-1.5 bg-orange-600 text-white text-sm rounded-md hover:bg-orange-700"
                          >
                            <svg className="h-4 w-4 mr-1" fill="none" stroke="currentColor" viewBox="0 0 24 24">
                              <path strokeLinecap="round" strokeLinejoin="round" strokeWidth={2} d="M3 10h18M7 15h1m4 0h1m-7 4h12a3 3 0 003-3V8a3 3 0 00-3-3H6a3 3 0 00-3 3v8a3 3 0 003 3z" />
                            </svg>
                            Pay ${((order.totalRetail || 0) / 100).toFixed(0)}
                          </a>
                        )}
                        {isInternal && order.shareToken && (
                          <button
                            onClick={() => copyShareLink(order.shareToken!)}
                            className="text-gray-500 hover:text-gray-700"
                            title="Copy share link"
                          >
                            {copiedToken === order.shareToken ? (
                              <Check className="h-4 w-4 text-green-600" />
                            ) : (
                              <Copy className="h-4 w-4" />
                            )}
                          </button>
                        )}
                        {/* Delete button - draft orders for all users, any order for admins */}
                        {(order.status === 'draft' || (isInternal && session?.role === 'admin')) && (
                          <button
                            onClick={async () => {
                              const isAdmin = isInternal && session?.role === 'admin';
                              const confirmMessage = isAdmin && order.status !== 'draft'
                                ? `⚠️ ADMIN ACTION: Are you sure you want to delete this ${order.status} order?\n\nOrder ID: ${order.id}\nAccount: ${order.account?.email || 'Unknown'}\nValue: ${formatCurrency(order.totalRetail)}\n\nThis will permanently delete the order and all related data. This action cannot be undone.`
                                : 'Are you sure you want to delete this draft order? This action cannot be undone.';
                              
                              if (confirm(confirmMessage)) {
                                try {
                                  const response = await fetch(`/api/orders/${order.id}`, {
                                    method: 'DELETE',
                                    headers: { 'Content-Type': 'application/json' }
                                  });
                                  
                                  if (response.ok) {
                                    const data = await response.json();
                                    if (isAdmin && order.status !== 'draft') {
                                      console.log('Admin deleted order:', data.deletedOrder);
                                    }
                                    onRefresh();
                                  } else {
                                    const data = await response.json();
                                    alert(data.error || 'Failed to delete order');
                                  }
                                } catch (error) {
                                  console.error('Error deleting order:', error);
                                  alert('Error deleting order');
                                }
                              }
                            }}
                            className={order.status !== 'draft' && isInternal && session?.role === 'admin' ? "text-red-700 hover:text-red-900" : "text-red-600 hover:text-red-800"}
                            title={order.status !== 'draft' && isInternal && session?.role === 'admin' ? "Admin delete order" : "Delete draft order"}
                          >
                            <Trash2 className="h-4 w-4" />
                          </button>
                        )}
                        <Link href={`/orders/${order.id}`}>
                          <button className="text-blue-600 hover:text-blue-900 text-sm font-medium flex items-center gap-1">
                            <Eye className="h-4 w-4" />
                            View
                          </button>
                        </Link>
                        {isInternal && (
                          <Link href={`/orders/${order.id}/internal`}>
                            <button className="text-purple-600 hover:text-purple-900 text-sm font-medium flex items-center gap-1">
                              <Activity className="h-4 w-4" />
                              Manage
                            </button>
                          </Link>
                        )}
                      </div>
                    </td>
                  </tr>

                  {/* Expanded client groups */}
                  {isExpanded && hasGroups && (
                    <tr>
                      <td colSpan={8} className="px-0 py-0">
                        <div className="bg-gray-50 border-t border-gray-200">
                          <table className="min-w-full">
                            <tbody className="divide-y divide-gray-200">
                              {order.orderGroups!.map((group) => (
                                <tr key={group.id} className="hover:bg-gray-100">
                                  <td className="pl-16 pr-6 py-3 whitespace-nowrap">
                                    <div className="flex items-center gap-2">
                                      <LinkIcon className="h-4 w-4 text-gray-400" />
                                      <div>
                                        <div className="text-sm font-medium text-gray-900">
                                          {group.clientName}
                                        </div>
                                        {group.clientWebsite && (
                                          <div className="text-xs text-gray-500">{group.clientWebsite}</div>
                                        )}
                                      </div>
                                    </div>
                                  </td>
                                  <td className="px-6 py-3 whitespace-nowrap">
                                    <span className="text-sm text-gray-600">
                                      {group.linkCount} {group.linkCount === 1 ? 'link' : 'links'}
                                    </span>
                                  </td>
                                  <td className="px-6 py-3 whitespace-nowrap">
                                    {group.targetPages && group.targetPages.length > 0 && (
                                      <div className="text-xs text-gray-500">
                                        {group.targetPages.slice(0, 2).join(', ')}
                                        {group.targetPages.length > 2 && ` +${group.targetPages.length - 2} more`}
                                      </div>
                                    )}
                                  </td>
                                  <td className="px-6 py-3 whitespace-nowrap">
                                    <span className={`inline-flex items-center px-2 py-0.5 rounded text-xs font-medium ${getGroupStatusColor(group.groupStatus)}`}>
                                      {group.groupStatus.replace(/_/g, ' ')}
                                    </span>
                                  </td>
                                  <td className="px-6 py-3 whitespace-nowrap">
                                    {group.siteSelections && (
                                      <div className="text-xs text-gray-600">
                                        {group.siteSelections.approved}/{group.siteSelections.total} sites selected
                                      </div>
                                    )}
                                  </td>
                                  <td className="px-6 py-3 whitespace-nowrap text-right">
                                    {group.bulkAnalysisProjectId ? (
                                      <Link href={`/clients/${group.clientId}/bulk-analysis/projects/${group.bulkAnalysisProjectId}`}>
                                        <button className="text-blue-600 hover:text-blue-900 text-xs">
                                          View Analysis
                                        </button>
                                      </Link>
                                    ) : (
                                      <span className="text-xs text-gray-400">No analysis yet</span>
                                    )}
                                  </td>
                                </tr>
                              ))}
                            </tbody>
                          </table>
                        </div>
                      </td>
                    </tr>
                  )}
                </React.Fragment>
              );
            })}
          </tbody>
        </table>
      </div>
    </div>
  );
}<|MERGE_RESOLUTION|>--- conflicted
+++ resolved
@@ -114,17 +114,10 @@
       if (order.status === 'pending_confirmation') {
         return { text: 'Needs Confirmation', color: 'text-red-600', priority: 'high' };
       }
-<<<<<<< HEAD
-      if (order.status === 'confirmed' && (order.state === 'analyzing' || order.state === 'finding_sites')) {
-        return { text: 'Processing', color: 'text-blue-600', priority: 'medium' };
-      }
-      if (order.status === 'confirmed' && order.state === 'site_review') {
-=======
       if (order.status === 'confirmed' && (order.state === 'analyzing')) {
         return { text: 'Processing', color: 'text-blue-600', priority: 'medium' };
       }
       if (order.status === 'confirmed' && order.state === 'sites_ready') {
->>>>>>> e1537164
         return { text: 'Ready to Send', color: 'text-yellow-600', priority: 'medium' };
       }
     }
@@ -133,21 +126,13 @@
       if (order.status === 'draft') {
         return { text: 'Finish Setup', color: 'text-red-600', priority: 'high' };
       }
-<<<<<<< HEAD
-      if (order.status === 'confirmed' && (order.state === 'sites_ready' || order.state === 'site_review' || order.state === 'client_reviewing')) {
-=======
       if (order.status === 'confirmed' && (order.state === 'sites_ready' || order.state === 'client_reviewing')) {
->>>>>>> e1537164
         return { text: 'Review Sites', color: 'text-red-600', priority: 'high' };
       }
       if (order.status === 'confirmed' && order.state === 'payment_pending') {
         return { text: 'Payment Due', color: 'text-red-600', priority: 'high' };
       }
-<<<<<<< HEAD
-      if (order.status === 'confirmed' && (order.state === 'analyzing' || order.state === 'finding_sites')) {
-=======
       if (order.status === 'confirmed' && (order.state === 'analyzing')) {
->>>>>>> e1537164
         return { text: 'In Progress', color: 'text-blue-600', priority: 'low' };
       }
     }
