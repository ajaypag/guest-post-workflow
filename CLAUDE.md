--- conflicted
+++ resolved
@@ -17,17 +17,13 @@
 ### 🚨 PENDING MIGRATIONS (Run These First!)
 1. **Publisher System**: `migrations/0035_publisher_offerings_system_fixed.sql`
 2. **Domain Normalization**: `migrations/0037_normalize_existing_domains.sql`
-<<<<<<< HEAD
 3. **🆕 Email Qualification Tracking**: `migrations/0058_email_qualification_tracking.sql` - **CRITICAL before V2 parser updates**
-4. **Use Admin Panel**: `/admin/domain-migration` for safe migration
-5. **Use Admin Panel**: `/admin/email-qualification-migration` for email qualification migration
-=======
-3. **Target URL Matching**: `migrations/0060_add_target_url_matching.sql` (✅ Tested locally)
-4. **Inclusion Status Fix**: `migrations/0061_fix_inclusion_status_defaults.sql` (✅ NEW - 2025-08-20)
+4. **Target URL Matching**: `migrations/0060_add_target_url_matching.sql` (✅ Tested locally)
+5. **Inclusion Status Fix**: `migrations/0061_fix_inclusion_status_defaults.sql` (✅ NEW - 2025-08-20)
    - **IMPORTANT**: Run via `/admin/fix-inclusion-status` page for production
    - Fixes NULL inclusion_status defaulting to 'included' for better UX
-5. **Use Admin Panel**: `/admin/domain-migration` for safe migration
->>>>>>> 1e63311a
+6. **Use Admin Panel**: `/admin/domain-migration` for safe migration
+7. **Use Admin Panel**: `/admin/email-qualification-migration` for email qualification migration
 
 ### Recent Changes (Keep in Mind)
 - ✅ Inclusion Status Default Fix (2025-08-20)
